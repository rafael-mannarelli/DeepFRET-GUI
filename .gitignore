<<<<<<< HEAD
/venv/
/temp.txt
=======
/.idea
/venv
/target
/test
.gitignore
>>>>>>> 9fc77e43
<|MERGE_RESOLUTION|>--- conflicted
+++ resolved
@@ -1,10 +1,6 @@
-<<<<<<< HEAD
-/venv/
-/temp.txt
-=======
 /.idea
 /venv
 /target
 /test
 .gitignore
->>>>>>> 9fc77e43
+/temp.txt