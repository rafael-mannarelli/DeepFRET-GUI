import multiprocessing
import warnings

multiprocessing.freeze_support()

import os
import sys
from functools import partial
from typing import Dict, List, Union, Any
from lib.misc import timeit
import matplotlib
from PyQt5.QtCore import *
from PyQt5.QtGui import *
from PyQt5.QtWidgets import *
from configobj import ConfigObj
from matplotlib.gridspec import GridSpec

import lib.imgdata
import lib.math
import lib.misc
import lib.plotting
from global_variables import GlobalVariables as gvars

matplotlib.use("qt5agg")
import matplotlib.colors
import matplotlib.figure
import matplotlib.gridspec
import matplotlib.pyplot as plt
import pandas as pd
import numpy as np
import time
import scipy.stats
import scipy.signal
import scipy.optimize
import scipy.special
import sklearn.preprocessing
from tensorflow_core.python.keras.models import load_model, Model

from ui._AboutWindow import Ui_About
from ui._MenuBar import Ui_MenuBar
from ui._MainWindow import Ui_MainWindow
from ui._TraceWindow import Ui_TraceWindow
from ui._PreferencesWindow import Ui_Preferences
from ui._HistogramWindow import Ui_HistogramWindow
from ui._TransitionDensityWindow import Ui_TransitionDensityWindow
from ui._CorrectionFactorInspector import Ui_CorrectionFactorInspector
from ui._DensityWindowInspector import Ui_DensityWindowInspector
from ui._TraceWindowInspector import Ui_TraceWindowInspector
from ui._SimulatorWindow import Ui_SimulatorWindow

from ui.misc import (
    ProgressBar,
    RestartDialog,
    SheetInspector,
    ListView,
    ExportDialog,
)
from lib.container import (
    VideoContainer,
    ImageChannel,
    TraceChannel,
    TraceContainer,
    VideoData,
)
from mpl_layout import PlotWidget

from fbs_runtime.application_context.PyQt5 import ApplicationContext


class AboutWindow(QDialog):
    """
    'About this application' window with version numbering.
    """

    def __init__(self):
        super().__init__()
        self.ui = Ui_About()
        self.ui.setupUi(self)
        self.setWindowTitle("")

        self.ui.label_APPNAME.setText(gvars.APPNAME)
        self.ui.label_APPVER.setText("version {}".format(self.app_version))
        self.ui.label_AUTHORS.setText(gvars.AUTHORS)
        self.ui.label_LICENSE.setText(gvars.LICENSE)


class PreferencesWindow(QDialog):
    """
    Editable preferences. If preferences shouldn't be editable (e.g. global
    color styles), set them in GLOBALs class.
    """

    def __init__(self):
        super().__init__()
        self.config.reload()
        self.setModal(True)
        self.ui = Ui_Preferences()
        self.ui.setupUi(self)
        self.restartDialog = RestartDialog(self)

        self.globalCheckBoxes = (
            self.ui.checkBox_batchLoadingMode,
            self.ui.checkBox_unColocRed,
            self.ui.checkBox_illuCorrect,
            self.ui.checkBox_fitSpots,
            self.ui.checkBox_hmm_local,
            self.ui.checkBox_firstFrameIsDonor,
            self.ui.checkBox_donorLeft,
        )

        self.hmmRadioButtons = (
            self.ui.radioButton_hmm_fitE,
            self.ui.radioButton_hmm_fitDD,
        )

<<<<<<< HEAD
=======
        mismatch_error = (
            "Make sure widgets have the correct number of keys in gvars"
        )
>>>>>>> 120ce2f0
        if len(self.globalCheckBoxes) != len(gvars.keys_globalCheckBoxes):
            mismatch_error = (
                "Make sure widgets have the correct number of keys in gvars"
            )

            raise ValueError(mismatch_error)

        self.connectUi()

    def writeUiToConfig(self):
        """
        Checks all UI elements and writes their state to config
        """
        # All checkboxes
        for key, checkBox in zip(
            gvars.keys_globalCheckBoxes, self.globalCheckBoxes
        ):
            self.setConfig(key=key, value=checkBox.isChecked())

        # HMM radio buttons
        for hmmMode, radioButton in zip(
            gvars.keys_hmmModes, self.hmmRadioButtons
        ):
            if radioButton.isChecked():
                self.setConfig(key=gvars.key_hmmMode, value=hmmMode)

        # ROI detection tolerance
        self.setConfig(
            key=gvars.key_colocTolerance,
            value=self.ui.toleranceComboBox.currentText().lower(),
        )

        # Number of pairs to autodetect
        self.setConfig(
            key=gvars.key_autoDetectPairs,
            value=self.ui.spinBox_autoDetect.value(),
        )

        # BIC Strictness
        self.setConfig(
            key=gvars.key_hmmBICStrictness,
            value=self.ui.doubleSpinBox_hmm_BIC.value(),
        )

    def connectUi(self):
        """
        Connect widgets to config write functions
        """
        # All checkboxes
        for configKey, checkBox in zip(
            gvars.keys_globalCheckBoxes, self.globalCheckBoxes
        ):
            checkBox.clicked.connect(self.writeUiToConfig)

<<<<<<< HEAD
        # TODO: add that changing the hmmLocal checkbox should change the parameters for all traces
        #  both existing and new traces
=======
        # Imaging type radio buttons
        for radioButton in self.imgModeRadioButtons:
            radioButton.clicked.connect(self.writeUiToConfig)
>>>>>>> 120ce2f0

        # HMM type radio buttons
        for radioButton in self.hmmRadioButtons:
            radioButton.clicked.connect(self.writeUiToConfig)

        # ROI detection tolerance
        self.ui.toleranceComboBox.currentTextChanged.connect(
            self.writeUiToConfig
        )

        # BIC strictness
        self.ui.doubleSpinBox_hmm_BIC.valueChanged.connect(self.writeUiToConfig)

        # Number of pairs to autodetect
        self.ui.spinBox_autoDetect.valueChanged.connect(self.writeUiToConfig)

        # Close modal window with Ctrl+W
        QShortcut(QKeySequence("Ctrl+W"), self, self.close)

    def getConfig(self, key: str) -> Union[bool, str, float]:
        """
        Shortcut for reading config from file and returning key
        """
        self.config.reload()

        value = self.config.get(key)

        if value is None:
            qWarning(
                "{} = {} returned NoneType. Ensure that the correct value is "
                "set in the GUI".format(key, value)
            )
            return 0

        # To handle 0/1/True/False as ints
        if value in gvars.boolMaps:
            value = gvars.boolMaps[value]
        else:
            try:
                value = float(value)
            except ValueError:
                value = str(value)
        return value

    def setConfig(self, key, value):
        """
        Shortcut for writing config to file.
        """
        self.config[key] = value
        self.config.write()

    def loadConfigToGUI(self):
        """
        Read settings from the config file every time window is opened,
        and adjust UI elements accordingly.
        """
        self.config.reload()

        for configKey, checkBox in zip(
            gvars.keys_globalCheckBoxes, self.globalCheckBoxes
        ):
            checkBox.setChecked(bool(self.getConfig(configKey)))

        for radioButton, hmmMode in zip(
            self.hmmRadioButtons, gvars.keys_hmmModes
        ):
            if self.getConfig(gvars.key_hmmMode) == hmmMode:
                radioButton.setChecked(True)

        self.ui.toleranceComboBox.setCurrentText(
            self.getConfig(gvars.key_colocTolerance)
        )
        self.ui.spinBox_autoDetect.setValue(
            self.getConfig(gvars.key_autoDetectPairs)
        )
        self.ui.doubleSpinBox_hmm_BIC.setValue(
            self.getConfig(gvars.key_hmmBICStrictness)
        )

    def showEvent(self, QShowEvent):
        """
        Read settings on show.
        """
        self.loadConfigToGUI()
        self.show()


class BaseWindow(QMainWindow):
    """
    Superclass for shared window functions.
    """

    def __init__(self):
        super().__init__()
        self.ui = Ui_MenuBar()
        self.ui.setupUi(self)

        self.currName = None
        self.currRow = None
        self.batchLoaded = False

        self.setupMenuBarActions()
        self.enablePerWindow()

        self.PreferencesWindow_ = PreferencesWindow()
        self.getConfig = self.PreferencesWindow_.getConfig
        self.setConfig = self.PreferencesWindow_.setConfig

        self.AboutWindow_ = AboutWindow()

    def setupMenuBarActions(self):
        """
        Setup menubar actions to be inherited (and thus shared) between all
        windows. Override BaseWindow methods to override action, or disable
        for certain windows with isinstance(self, WindowType).
        """

        # Special (macOS only)
        self.ui.actionAbout.triggered.connect(self.showAboutWindow)

        # This will show up correctly under the application name on MacOS,
        # as  long as the key is Cmd+,
        self.ui.actionPreferences.triggered.connect(self.showPreferenceWindow)

        # File
        # Open file
        self.ui.actionOpen.triggered.connect(self.openFile)
        # Save plot
        self.ui.actionSave.triggered.connect(self.savePlot)
        # Close window
        self.ui.actionClose.triggered.connect(self.close)
        # Exports CHECKED traces
        self.ui.actionExport_Selected_Traces.triggered.connect(
            partial(self.exportTracesToAscii, True)
        )
        # Exports ALL traces
        self.ui.actionExport_All_Traces.triggered.connect(
            partial(self.exportTracesToAscii, False)
        )
        # Exports colocalized spots
        self.ui.actionExport_Colocalization.triggered.connect(
            self.exportColocalization
        )
        self.ui.actionExport_Correction_Factors.triggered.connect(
            self.exportCorrectionFactors
        )
        self.ui.actionExport_ES_Histogram_Data.triggered.connect(
            self.exportHistogramData
        )
        self.ui.actionExport_Transition_Density_Data.triggered.connect(
            self.exportTransitionDensityData
        )

        # Edit
        # Delete from listView
        self.ui.actionRemove_File.triggered.connect(self.deleteSingleListObject)
        self.ui.actionRemove_All_Files.triggered.connect(
            self.deleteAllListObjects
        )
        self.ui.actionSelect_All.triggered.connect(self.checkAll)
        self.ui.actionDeselect_All.triggered.connect(self.unCheckAll)

        # View
        self.ui.actionFormat_Plot.triggered.connect(self.formatPlotInspector)
        # ---
        self.ui.actionAdvanced_Sort.triggered.connect(self.configInspector)
        self.ui.actionSort_by_Ascending.triggered.connect(
            self.sortListAscending
        )
        self.ui.actionSort_by_Red_Bleach.triggered.connect(
            partial(self.sortListByCondition, "red")
        )
        self.ui.actionSort_by_Green_Bleach.triggered.connect(
            partial(self.sortListByCondition, "green")
        )
        self.ui.actionSort_by_Equal_Stoichiometry.triggered.connect(
            partial(self.sortListByCondition, "S")
        )

        # Analyze

        # Colocalize all spots with current settings
        self.ui.actionColocalize_All.triggered.connect(
            self.colocalizeSpotsAllVideos
        )
        self.ui.actionClear_Traces.triggered.connect(self.clearTraces)
        self.ui.actionFind_Show_Traces.triggered.connect(self.findTracesAndShow)
        self.ui.actionClear_and_Rerun.triggered.connect(self.clearTraceAndRerun)

        # ---
        self.ui.actionColor_Red.triggered.connect(self.colorListObjectRed)
        self.ui.actionColor_Yellow.triggered.connect(self.colorListObjectYellow)
        self.ui.actionColor_Green.triggered.connect(self.colorListObjectGreen)
        self.ui.actionClear_Color.triggered.connect(self.resetListObjectColor)
        self.ui.actionClear_All_Colors.triggered.connect(
            self.resetListObjectColorAll
        )
        # ---
        self.ui.actionCorrectionFactorsWindow.triggered.connect(
            self.correctionFactorInspector
        )
        self.ui.actionGet_alphaFactor.triggered.connect(
            partial(self.getCorrectionFactors, "alpha")
        )
        self.ui.actionGet_deltaFactor.triggered.connect(
            partial(self.getCorrectionFactors, "delta")
        )
        self.ui.actionClear_Correction_Factors.triggered.connect(
            self.clearCorrectionFactors
        )

        for f in (partial(self.triggerBleach, "red"), self.refreshPlot):
            self.ui.actionSelect_Bleach_Red_Channel.triggered.connect(f)

        for f in (partial(self.triggerBleach, "green"), self.refreshPlot):
            self.ui.actionSelect_Bleach_Green_Channel.triggered.connect(f)

        # self.ui.actionFit_Hmm_Current.triggered.connect(
        #     partial(self.fitSingleTraceHiddenMarkovModel, True)
        # )
        for f in (self.fitCheckedTracesHiddenMarkovModel, self.refreshPlot):
            self.ui.actionFit_Hmm_Selected.triggered.connect(f)

        for f in (partial(self.classifyTraces, True), self.refreshPlot):
            self.ui.actionPredict_Selected_Traces.triggered.connect(f)

        for f in (partial(self.classifyTraces, False), self.refreshPlot):
            self.ui.actionPredict_All_traces.triggered.connect(f)

        for f in (self.clearAllClassifications, self.refreshPlot):
            self.ui.actionClear_All_Predictions.triggered.connect(f)

        # Window
        # Minimizes window
        self.ui.actionMinimize.triggered.connect(self.showMinimized)
        self.ui.actionMainWindow.triggered.connect(
            partial(self.bringToFront, "MainWindow")
        )
        self.ui.actionTraceWindow.triggered.connect(
            partial(self.bringToFront, "TraceWindow")
        )
        self.ui.actionHistogramWindow.triggered.connect(
            partial(self.bringToFront, "HistogramWindow")
        )
        self.ui.actionTransitionDensityWindow.triggered.connect(
            partial(self.bringToFront, "TransitionDensityWindow")
        )
        self.ui.actionTraceSimulatorWindow.triggered.connect(
            partial(self.bringToFront, "SimulatorWindow")
        )

        # Help
        # Open URL in help menu
        self.ui.actionGet_Help_Online.triggered.connect(self.openUrl)
        self.ui.actionDebug.triggered.connect(self._debug)

    def enablePerWindow(self):
        """
        Disables specific commands that should be unavailable for certain
        window types. Export commands should be accessible from all windows
        (no implicit behavior).
        """
        self.ui: Ui_MenuBar

        enableMenus_MainWindow = (
            self.ui.actionRemove_File,
            self.ui.actionRemove_All_Files,
            self.ui.actionColocalize_All,
            self.ui.actionFind_Show_Traces,
            self.ui.actionClear_Traces,
            self.ui.actionClear_and_Rerun,
            self.ui.actionSelect_All,
            self.ui.actionDeselect_All,
        )

        enableMenus_TraceWindow = (
            self.ui.actionRemove_File,
            self.ui.actionRemove_All_Files,
            self.ui.actionClear_Traces,
            self.ui.actionAdvanced_Sort,
            self.ui.actionSort_by_Ascending,
            self.ui.actionSort_by_Green_Bleach,
            self.ui.actionSort_by_Red_Bleach,
            self.ui.actionSort_by_Equal_Stoichiometry,
            self.ui.actionUncheck_All,
            self.ui.actionCheck_All,
            self.ui.actionGet_alphaFactor,
            self.ui.actionGet_deltaFactor,
            self.ui.actionColor_Red,
            self.ui.actionColor_Yellow,
            self.ui.actionColor_Green,
            self.ui.actionClear_Color,
            self.ui.actionClear_All_Colors,
            self.ui.actionCorrectionFactorsWindow,
            self.ui.actionClear_Correction_Factors,
            self.ui.actionSelect_Bleach_Red_Channel,
            self.ui.actionSelect_Bleach_Green_Channel,
            self.ui.actionFit_Hmm_Selected,
            self.ui.actionPredict_Selected_Traces,
            self.ui.actionPredict_All_traces,
            self.ui.actionClear_All_Predictions,
            self.ui.actionClear_and_Rerun,
            self.ui.actionSelect_All,
            self.ui.actionDeselect_All,
        )

        enableMenus_TransitionDensityWindow = (self.ui.actionFormat_Plot,)
        enableMenus_HistogramWindow = (self.ui.actionFormat_Plot,)

        instances = (
            MainWindow,
            TraceWindow,
            TransitionDensityWindow,
            HistogramWindow,
        )
        menus = (
            enableMenus_MainWindow,
            enableMenus_TraceWindow,
            enableMenus_TransitionDensityWindow,
            enableMenus_HistogramWindow,
        )

        if len(instances) != len(menus):
            raise ValueError("Make sure each window has an enableMenu list")

        # enable menus set above
        for instance, menulist in zip(instances, menus):
            if isinstance(self, instance):
                for menu in menulist:
                    menu.setEnabled(True)

        if isinstance(self, MainWindow):
            self.ui.actionClose.setEnabled(False)

    def disableOpenFileMenu(self):
        """
        Disables the Open menu to prevent loading additional videos if
        setting has been changed
        """
        self.ui: Ui_MenuBar

        if isinstance(self, MainWindow):
            self.ui.actionOpen.setEnabled(False)

    @staticmethod
    def focusWindow(window):
        """
        Focuses selected window and brings it to front.
        """
        window.show()
        window.setWindowState(
            window.windowState() & ~Qt.WindowMinimized | Qt.WindowActive
        )
        window.raise_()
        window.activateWindow()

    def bringToFront(self, window):
        """
        Select which windows to focus and bring to front
        """
        if window == "MainWindow":
            self.focusWindow(MainWindow_)

        elif window == "TraceWindow":
            TraceWindow_.refreshPlot()
            self.focusWindow(TraceWindow_)

        elif window == "HistogramWindow":
            HistogramWindow_.refreshPlot()
            self.focusWindow(HistogramWindow_)

        elif window == "TransitionDensityWindow":
            TransitionDensityWindow_.refreshPlot()
            self.focusWindow(TransitionDensityWindow_)

        elif window == "SimulatorWindow":
            SimulatorWindow_.refreshPlot()
            self.focusWindow(SimulatorWindow_)

        else:
            raise ValueError("Window doesn't exist")

    def resetCurrentName(self):
        """
        Resets the current index that was used for currName object() iteration.
        """
        item = self.listModel.itemFromIndex(self.listView.currentIndex())

        self.currName = item.text() if item is not None else None

    def setSavefigrcParams(self):
        """
        Sets up some global matplotlib savefig rcParams. See individual
        savePlot() methods for further customization.
        """
        try:
            current_dir = self.currDir
        except AttributeError:
            current_dir = self.getConfig(gvars.key_lastOpenedDir)

        matplotlib.rcParams["savefig.directory"] = current_dir
        matplotlib.rcParams["savefig.facecolor"] = "white"
        matplotlib.rcParams["savefig.edgecolor"] = gvars.color_hud_black
        matplotlib.rcParams["savefig.transparent"] = True

    def setupSplitter(self, layout, width_left=300, width_right=1400):
        """
        Sets up a splitter between the listView and the plotWidget to make
        the list resizable. This has to be set up AFTER listView and
        plotWidget have been created, to place them in the layout
        """
        self.splitter = QSplitter()
        self.splitter.addWidget(self.listView)
        self.splitter.addWidget(self.plotWidget)
        self.splitter.setSizes((width_left, width_right))
        layout.addWidget(self.splitter)

    def setupListView(self, use_layoutbox=True):
        """
        Sets up the left-hand listview.
        """
        # This is the underlying container of the listView. Deals with
        # handling the data labels.
        self.listModel = QStandardItemModel()

        # override old listview
        self.listView = ListView(self)
        self.listView.setEditTriggers(QAbstractItemView.NoEditTriggers)

        if use_layoutbox:
            self.ui.list_LayoutBox.addWidget(self.listView)

        # This is the UI part of the listView. Deals with the
        # user-interaction (e.g. clicking, deleting)
        self.listView.setModel(self.listModel)
        self.listView.checked.connect(self.onChecked)

        # Listview triggers
        # Need to grab the selection model inside the listview (which is
        # singleselect here)
        self.listViewSelectionModel = self.listView.selectionModel()
        # to connect it to the selection
        self.listViewSelectionModel.currentChanged.connect(
            self.getCurrentListObject
        )
        # Don't connect listview twice!
        self.listView.clicked.connect(self.getCurrentListObject)

    @pyqtSlot(QModelIndex)
    def onChecked(self, index):
        pass

    def returnCurrentListviewNames(self):
        """
        Creates a list of current objects in ListView, to avoid duplicate
        loading
        """
        in_listModel = []
        for index in range(self.listModel.rowCount()):
            item = self.listModel.item(index)
            name = item.text()
            in_listModel.append(name)
        return in_listModel

    def clearTraceAndRerun(self):
        """
        Clears everything and reruns on selected videos.
        """
        MainWindow_.clearTraces()

        # Load all traces into their respective videos, and generate a list
        # of traces
        MainWindow_.getTracesAllVideos()

        # Iterate over all filenames and add to list
        for (name, trace) in MainWindow_.data.traces.items():
            item = QStandardItem(trace.name)
            TraceWindow_.listModel.appendRow(item)
            TraceWindow_.currName = trace.name
            item.setCheckable(True)

        TraceWindow_.selectListViewTopRow()
        TraceWindow_.refreshPlot()
        TraceWindow_.show()

    def getCurrentListObject(self):
        """
        Obtains single list object details.
        """
        container = self.returnContainerInstance()
        currentIndex = self.listView.selectedIndexes()

        try:
            for obj_index in currentIndex:
                item = self.listModel.itemFromIndex(obj_index)
                row = item.row()
                index = self.listModel.index(row, 0)
                name = self.listModel.data(index)
                self.currName = name
                self.currRow = row

            if len(container) == 0:
                self.currName = None
                self.currRow = None

            self.refreshPlot()

        except AttributeError:
            pass

    def returnContainerInstance(self):
        """Returns appropriate data container for implemented windows"""
        if isinstance(self, MainWindow):
            container = self.data.videos
        elif isinstance(self, TraceWindow):
            container = MainWindow_.data.traces
        else:
            raise NotImplementedError
        return container

    def deleteSingleListObject(self):
        """
        Deletes single list object.
        """
        container = self.returnContainerInstance()

        if len(container) != 0:
            container.pop(self.currName)

            if len(container) == 0:
                self.currName = None

            self.listModel.removeRow(self.currRow)
            self.getCurrentListObject()

    def deleteAllListObjects(self):
        """
        Deletes all files from listview.
        """
        self.listModel.clear()
        container = self.returnContainerInstance()
        container.clear()

        self.currName = None
        self.currRow = None
        self.batchLoaded = False

        self.refreshPlot()
        self.refreshInterface()

    def sortListByChecked(self):
        """
        Sorts the listModel with checked objects on top.
        Only works with checkable elements.
        """
        self.listModel.setSortRole(Qt.CheckStateRole)
        self.listModel.sort(Qt.Unchecked, Qt.DescendingOrder)

    def sortListAscending(self):
        """
        Sorts the listModel in ascending order.
        """
        self.listModel.setSortRole(Qt.AscendingOrder)
        self.listModel.sort(Qt.AscendingOrder)

    def clearListModel(self):
        """
        Clears the internal data of the listModel. Call this before total
        refresh of interface.listView.
        """
        self.listModel.removeRows(0, self.listModel.rowCount())

    def selectListViewTopRow(self):
        """
        Marks the first element in the listview.
        """
        self.listView.setCurrentIndex(self.listModel.index(0, 0))
        self.getCurrentListObject()

    def selectListViewRow(self, row):
        """
        Selects a specific row in the listview.
        """
        self.listView.setCurrentIndex(self.listModel.index(row, 0))

    def unCheckAll(self):
        """
        Unchecks all list elements.
        """
        for index in range(self.listModel.rowCount()):
            item = self.listModel.item(index)
            item.setCheckState(Qt.Unchecked)
            trace = self.getTrace(item)
            trace.is_checked = False

        if HistogramWindow_.isVisible():
            HistogramWindow_.refreshPlot()

        if TransitionDensityWindow_.isVisible():
            TransitionDensityWindow_.refreshPlot()

    def checkAll(self):
        """
        Checks all list elements.
        """
        for index in range(self.listModel.rowCount()):
            item = self.listModel.item(index)
            item.setCheckState(Qt.Checked)
            trace = self.getTrace(item)
            trace.is_checked = True

        if HistogramWindow_.isVisible():
            HistogramWindow_.refreshPlot()

        if TransitionDensityWindow_.isVisible():
            TransitionDensityWindow_.refreshPlot()

    def setupFigureCanvas(self, ax_type, use_layoutbox=True, **kwargs):
        """
        Creates a canvas with a given ax layout.
        """
        self.plotWidget = PlotWidget(ax_type=ax_type, **kwargs)
        self.canvas = self.plotWidget.canvas

        if use_layoutbox:
            try:
                self.ui.mpl_LayoutBox.addWidget(self.canvas)
            except AttributeError:
                qWarning(
                    "Canvas must be placed in a Q-Layout named 'mpl_LayoutBox', "
                    "which is currently missing from the .interface file for "
                    "{}".format(type(self))
                )

        # make font editable in PDF
        matplotlib.rcParams["pdf.fonttype"] = 42
        matplotlib.rcParams["savefig.format"] = "pdf"

        self.refreshPlot()

    def openUrl(self):
        """
        Opens URL in default browser.
        """
        url = QUrl("https://github.com/komodovaran/DeepFRET-GUI/issues")
        if not QDesktopServices.openUrl(url):
            QMessageBox.warning(self, "Open Url", "Could not open url")

    def resetListObjectColor(self):
        """
        Resets color of currently selected listview object.
        """
        item = self.listModel.itemFromIndex(self.listView.currentIndex())
        item.setForeground(Qt.black)
        item.setBackground(Qt.white)

    def resetListObjectColorAll(self):
        """
        Resets color of all listview objects.
        """
        for index in range(self.listModel.rowCount()):
            item = self.listModel.itemFromIndex(index)
            item.setForeground(Qt.black)
            item.setBackground(Qt.white)

    def colorListObjectRed(self):
        """
        Colors the currently selected listview object red.
        """
        item = self.listModel.itemFromIndex(self.listView.currentIndex())
        item.setForeground(Qt.white)
        item.setBackground(Qt.darkRed)

    def colorListObjectYellow(self):
        """
        Colors the currently selected listview object yellow.
        """
        item = self.listModel.itemFromIndex(self.listView.currentIndex())
        item.setForeground(Qt.white)
        item.setBackground(Qt.darkYellow)

    def colorListObjectGreen(self):
        """
        Colors the currently selected listview object green.
        """
        item = self.listModel.itemFromIndex(self.listView.currentIndex())
        item.setForeground(Qt.white)
        item.setBackground(Qt.darkGreen)

    def showAboutWindow(self):
        """
        Shows "About" window.
        """
        self.AboutWindow_.show()

    def showPreferenceWindow(self):
        """
        Shows "Preference" window.
        """
        self.PreferencesWindow_.show()

    @staticmethod
    def newListItem(other, name):
        """
        Adds a new, single object to ListView.
        """
        item = QStandardItem(name)
        other.listModel.appendRow(item)
        other.listView.repaint()

    def openFile(self):
        """Override in subclass."""
        pass

    def savePlot(self):
        """Override in subclass."""
        pass

    def returnInfoHeader(self):
        """
        Generates boilerplate header text for every exported file.
        """
        exp_txt = "Exported by DeepFRET"
        date_txt = "Date: {}".format(time.strftime("%Y-%m-%d, %H:%M"))

        return exp_txt, date_txt

    def exportColocalization(self):
        """
        Exports colocalized ROI information for all currently colocalized
        videos. Does not automatically trigger ColocalizeAll beforehand.
        """
        exp_txt, date_txt = self.returnInfoHeader()

        directory = (
            self.getConfig(gvars.key_lastOpenedDir) + "/Colocalization.txt"
        )
        path, _ = QFileDialog.getSaveFileName(
            self, directory=directory
        )  # type: str, str

        if path != "":
            if not path.split("/")[-1].endswith(".txt"):
                path += ".txt"

            columns = ("green", "red", "green/red", "filename")
            d = {c: [] for c in columns}  # type: Dict[str, list]

            assert columns[-1] == "filename"

            for name, vid in MainWindow_.videos.items():

                data = (
                    vid.grn.n_spots,
                    vid.red.n_spots,
                    vid.coloc_grn_red.n_spots,
                    name,
                )

                for c, da in zip(columns, data):
                    d[c].append(da)

            df = pd.DataFrame.from_dict(d)

            with open(path, "w") as f:
                f.write(
                    "{0}\n"
                    "{1}\n\n"
                    "{2}".format(
                        exp_txt,
                        date_txt,
                        df.to_csv(index=False, sep="\t", na_rep="NaN"),
                    )
                )

    def exportTracesToAscii(self, checked_only):
        """
        Exports all traces as ASCII files to selected directory.
        Maintains compatibility with iSMS and older pySMS scripts.
        """
        if checked_only:
            traces = [
                trace
                for trace in MainWindow_.data.traces.values()
                if trace.is_checked
            ]
        else:
            traces = [trace for trace in MainWindow_.data.traces.values()]

        diag = ExportDialog(
            init_dir=gvars.key_lastOpenedDir, accept_label="Export"
        )

        if diag.exec():
            path = diag.selectedFiles()[0]
            ctxt.app.processEvents()

            for trace in traces:
                trace.export_trace_to_txt(dir_to_join=path)

    def exportCorrectionFactors(self):
        """
        Exports all available correction factors for each trace to table.
        """

        exp_txt, date_txt = self.returnInfoHeader()

        directory = (
            self.getConfig(gvars.key_lastOpenedDir) + "/CorrectionFactors.txt"
        )
        path, _ = QFileDialog.getSaveFileName(
            self, directory=directory
        )  # type: str, str

        if path != "":
            if not path.split("/")[-1].endswith(".txt"):
                path += ".txt"

            df = TraceWindow_.returnPooledCorrectionFactors()

            with open(path, "w") as f:
                f.write(
                    "{0}\n"
                    "{1}\n\n"
                    "{2}".format(
                        exp_txt,
                        date_txt,
                        df.to_csv(index=False, sep="\t", na_rep="NaN"),
                    )
                )

    def exportHistogramData(self):
        """
        Exports histogram data for selected traces
        """
        exp_txt, date_txt = self.returnInfoHeader()

        directory = (
            self.getConfig(gvars.key_lastOpenedDir) + "/E_S_Histogram.txt"
        )
        path, _ = QFileDialog.getSaveFileName(
            self, directory=directory
        )  # type: str, str

        HistogramWindow_.setPooledES()

        if path != "":
            if not path.split("/")[-1].endswith(".txt"):
                path += ".txt"

            # Exports all the currently plotted datapoints
            if HistogramWindow_.ui.applyCorrectionsCheckBox.isChecked():
                E, S = HistogramWindow_.E, HistogramWindow_.S
            else:
                E, S = HistogramWindow_.E_un, HistogramWindow_.S_un

            if E is not None:
                df = pd.DataFrame({"E": E, "S": S}).round(4)
            else:
                df = pd.DataFrame({"E": [], "S": []})

            with open(path, "w") as f:
                f.write(
                    "{0}\n"
                    "{1}\n\n"
                    "{2}".format(
                        exp_txt,
                        date_txt,
                        df.to_csv(index=False, sep="\t", na_rep="NaN"),
                    )
                )

    def exportTransitionDensityData(self):
        """
        Exports TDP data for selected traces
        """
        exp_txt, date_txt = self.returnInfoHeader()

        directory = (
            self.getConfig(gvars.key_lastOpenedDir)
            + "/Transition_Densities.txt"
        )
        path, _ = QFileDialog.getSaveFileName(
            self, directory=directory
        )  # type: str, str

        TransitionDensityWindow_.setPooledLifetimes()

        if path != "":
            if not path.split("/")[-1].endswith(".txt"):
                path += ".txt"

            with open(path, "w") as f:
                df = TransitionDensityWindow_.tdp_df

                f.write(
                    "{0}\n"
                    "{1}\n\n"
                    "{2}".format(
                        exp_txt,
                        date_txt,
                        df.to_csv(index=False, sep="\t", na_rep="NaN"),
                    )
                )

    def clearTraces(self):
        """Clears all currently obtained traces."""
        MainWindow_.data.traces.clear()
        TraceWindow_.listModel.clear()
        TraceWindow_.refreshPlot()

    def formatPlotInspector(self):
        """
        Opens the inspector (modal) window to format the current plot
        """
        if HistogramWindow_.isActiveWindow():
            HistogramInspector_.show()

        if TransitionDensityWindow_.isActiveWindow():
            TransitionDensityInspector_.show()

    def configInspector(self):
        """
        Opens the inspector (modal) window to do advanced actions
        """
        if TraceWindow_.isVisible():
            TraceWindowInspector_.show()

    def correctionFactorInspector(self):
        """
        Opens the inspector (modal) window to set correction factors
        """
        if TraceWindow_.isVisible():
            CorrectionFactorInspector_.show()

    """
    Functions below are not used in the BaseWindow, but they MUST be present
    in order to be triggered via the menubar. It's also a good way to keep
    naming consistent
    """

    def clearAllClassifications(self):
        """Override in subclass."""
        pass

    def colocalizeSpotsAllVideos(self):
        """Override in subclass."""
        pass

    def getTrace(self, name):
        """Override in subclass."""

    def getTracesAllVideos(self):
        """Override in subclass."""
        pass

    def setupPlot(self):
        """Override in subclass."""
        pass

    def refreshPlot(self):
        """Override in subclass."""
        pass

    def refreshInterface(self):
        """Override in subclass."""
        pass

    def sortListByCondition(self, channel):
        """Override in subclass."""
        pass

    def getCorrectionFactors(self, factor):
        """Override in subclass."""
        pass

    def clearCorrectionFactors(self):
        """Override in subclass."""
        pass

    def triggerBleach(self, color):
        """Override in subclass."""
        pass

    def fitCheckedTracesHiddenMarkovModel(self):
        """Override in subclass."""
        pass

    def classifyTraces(self, selected):
        """Override in subclass."""
        pass

    def batchOpen(self):
        """Override in subclass."""
        pass

    def findTracesAndShow(self):
        """Override in subclass."""
        pass

    def _debug(self):
        """Override in subclass."""
        pass


class MainWindow(BaseWindow):
    """
    Main UI for the application.
    """

    def __init__(self):
        super().__init__()

        # Initialize UI states
        self.currName = None
        self.currRow = None
        self.currDir = None
        self.currRoiSize = gvars.roi_draw_radius
        self.donor_first = self.getConfig(gvars.key_firstFrameIsDonor)
        self.donor_is_left = self.getConfig(gvars.key_donorLeft)
        self.bg_correction = self.getConfig(gvars.key_illuCorrect)

        self.batchLoaded = (
            False  # If videos have been batchloaded, disable some controls
        )

        # Initialize interface
        self.ui = Ui_MainWindow()
        self.ui.setupUi(self)

        # Spot counter labels
        self.labels = (
            self.ui.labelColocGreenRedSpots,
            self.ui.labelGreenSpots,
            self.ui.labelRedSpots,
        )

        self.setupListView(use_layoutbox=False)
        self.setupFigureCanvas(ax_type="img", use_layoutbox=False)
        self.setupPlot()
        self.setupSplitter(layout=self.ui.LayoutBox)

        # Spinbox triggers
        self.spinBoxes = (self.ui.spotsGrnSpinBox, self.ui.spotsRedSpinBox)

        self.ui.spotsGrnSpinBox.valueChanged.connect(
            partial(self.displaySpotsSingle, "green")
        )
        self.ui.spotsRedSpinBox.valueChanged.connect(
            partial(self.displaySpotsSingle, "red")
        )

        # Contrast boxes
        self.contrastBoxesLo = (
            self.ui.contrastBoxLoGreen,
            self.ui.contrastBoxLoRed,
        )
        self.contrastBoxesHi = (
            self.ui.contrastBoxHiGreen,
            self.ui.contrastBoxHiRed,
        )
        for contrastBox in self.contrastBoxesLo + self.contrastBoxesHi:
            contrastBox.valueChanged.connect(self.refreshPlot)
        self.ui.contrastBoxHiGreen.setValue(
            self.getConfig(gvars.key_contrastBoxHiGrnVal)
        )
        self.ui.contrastBoxHiRed.setValue(
            self.getConfig(gvars.key_contrastBoxHiRedVal)
        )

        # Initialize DataHolder class
        self.data = VideoData()
        TraceWindow.data = self.data

        self.show()

    def currentVideo(self) -> VideoContainer:
        """
        Quick interface to obtain file data (or names will be extremely long).
        Add type hinting in metadata to improve autocomplete.
        """
        return self.data.get(self.currName)

    def newTraceFromVideo(self, n) -> TraceContainer:
        """
        Shortcut to obtain trace, and create a new one if it doesn't exist.
        """
        tracename = self.currName + "_" + str(n)
        if tracename not in self.data.traces:
            self.data.traces[tracename] = TraceContainer(
                filename=tracename, video=self.currName, n=n
            )
        return self.data.traces[tracename]

    def trace_c(self, n, channel) -> TraceChannel:
        """
        Shortcut to obtain trace channel. See newTraceFromVideo().
        """
        if channel == "green":
            return self.newTraceFromVideo(n).grn
        elif channel == "red":
            return self.newTraceFromVideo(n).red
        elif channel == "acc":
            return self.newTraceFromVideo(n).acc
        else:
            raise ValueError("Invalid channel")

    def openFile(self):
        """
        Open file to load in.
        """
        if not self.getConfig(gvars.key_batchLoadingMode):
            if self.getConfig(gvars.key_lastOpenedDir) == "None":
                directory = os.path.join(
                    os.path.join(os.path.expanduser("~")), "Desktop"
                )
            else:
                directory = self.getConfig(gvars.key_lastOpenedDir)

            filenames, selectedFilter = QFileDialog.getOpenFileNames(
                self,
                caption="Open File",
                filter="Video files (*.tif *fits)",
                directory=directory,
            )

            if len(filenames) > 0:
                progressbar = ProgressBar(loop_len=len(filenames), parent=self)
                for i, full_filename in enumerate(filenames):
                    if progressbar.wasCanceled():
                        break

                    # Make sure name is unique
                    uniqueName = lib.misc.generate_unique_name(
                        full_filename=full_filename,
                        array=self.data.videos.keys(),
                    )

                    self.data.load_video_data(
                        path=full_filename,
                        name=uniqueName,
                        donor_is_first=self.donor_first,
                        donor_is_left=self.donor_is_left,
                        bg_correction=self.bg_correction,
                    )

                    item = QStandardItem(uniqueName)
                    item.setCheckable(False)

                    self.currName = uniqueName
                    self.currDir = os.path.dirname(full_filename)
                    self.listModel.appendRow(item)
                    # refresh listView
                    self.listView.repaint()
                    progressbar.increment()

                # Select first video if loading into an empty listView
                if self.currRow is None:
                    self.currRow = 0
                    self.selectListViewTopRow()
                    index = self.listModel.index(self.currRow, 0)
                    name = self.listModel.data(index)
                    self.currName = name

                # Write most recently opened directory to getConfig file,
                # but only if a file was selected
                if self.currDir is not None:
                    self.setConfig(gvars.key_lastOpenedDir, self.currDir)
        else:
            self.batchOpen()

    def batchOpen(self):
        """Loads one video at a time and extracts traces, then clears the
        video from memory afterwards"""
        # TraceWindow_.traces.clear()
        if self.getConfig(gvars.key_lastOpenedDir) == "None":
            directory = os.path.join(
                os.path.join(os.path.expanduser("~")), "Desktop"
            )
        else:
            directory = self.getConfig(gvars.key_lastOpenedDir)

        filenames, selectedFilter = QFileDialog.getOpenFileNames(
            self,
            caption="Open File",
            directory=directory,
            filter="Video files (*.tif *.fits)",
        )

        if len(filenames) > 0:
            ctxt.app.processEvents()
            progressbar = ProgressBar(loop_len=len(filenames), parent=self)
            for i, full_filename in enumerate(filenames):
                if progressbar.wasCanceled():
                    break
                else:
                    progressbar.increment()

                self.currName = os.path.basename(full_filename)
                if self.currName in self.data.videos:
                    continue

                self.data.load_video_data(
                    path=full_filename,
                    name=os.path.basename(full_filename),
                    donor_is_first=self.donor_first,
                    donor_is_left=self.donor_is_left,
                    bg_correction=self.bg_correction,
                )

                channels = ("green", "red")
                for c in channels:
                    if self.currentVideo().acc.exists:
                        self.colocalizeSpotsSingleVideo(
                            channel=c, find_npairs="auto"
                        )
                    else:
                        self.colocalizeSpotsSingleVideo(
                            channel=c, find_npairs="spinbox"
                        )
                self.getTracesSingleVideo()
                self.currentVideo().vid = None
                for c in self.currentVideo().channels + (
                    self.currentVideo().acc,
                ):
                    c.raw = None

                self.listModel.appendRow(QStandardItem(self.currName))
                self.listView.repaint()

                self.currDir = os.path.dirname(full_filename)
                if self.currDir is not None:
                    self.setConfig(gvars.key_lastOpenedDir, self.currDir)

        if len(self.data.traces) > 0:
            currently_loaded = TraceWindow_.returnCurrentListviewNames()
            # Iterate over all filenames and add to list
            for name in self.data.traces.keys():
                # If name is already in list, skip it
                if name in currently_loaded:
                    continue
                item = QStandardItem(name)
                item.setCheckable(True)
                TraceWindow_.listModel.appendRow(item)

            TraceWindow_.selectListViewTopRow()
            TraceWindow_.getCurrentListObject()
            TraceWindow_.show()

            self.batchLoaded = True
            self.refreshInterface()
            self.selectListViewTopRow()
            self.refreshPlot()

    def colocalizeSpotsSingleVideo(self, channel, find_npairs="spinbox"):
        """
        Find and colocalize spots for a single currentVideo (not displayed).
        """
        vid = self.currentVideo()
        tolerance_type = self.getConfig(gvars.key_colocTolerance)
        tolerance_value = gvars.roi_coloc_tolerances[tolerance_type]

        if channel == "green":
            channel = vid.grn
            spinBox = self.ui.spotsGrnSpinBox
            pairs = ((vid.grn, vid.red),)
            colocs = (vid.coloc_grn_red,)

        elif channel == "red":
            channel = vid.red
            spinBox = self.ui.spotsRedSpinBox
            pairs = ((vid.grn, vid.red),)
            colocs = (vid.coloc_grn_red,)
        else:
            raise ValueError("Invalid color")

        if find_npairs == "spinbox":
            find_npairs = spinBox.value()
        elif find_npairs == "auto":
            find_npairs = self.getConfig(gvars.key_autoDetectPairs)
        else:
            raise ValueError("Select from 'spinbox' or 'auto'")

        if self.getConfig(gvars.key_fitSpots):
            if find_npairs > 0:
                # hardcoded value threshold until I come up with something
                # better
                spots = lib.imgdata.find_spots(
                    channel.mean_nobg, value=20, method="laplacian_of_gaussian"
                )

                # Sort spots based on intensity
                real_spots = []
                for spot in spots:
                    masks = lib.imgdata.circle_mask(
                        yx=spot, indices=vid.indices, **gvars.cmask_p
                    )
                    intensity, bg = lib.imgdata.tiff_stack_intensity(
                        channel.mean_nobg, *masks, raw=True
                    )
                    if intensity > bg * 1.05:
                        real_spots.append(spot)

                channel.n_spots = len(real_spots)
                channel.spots = real_spots

        else:
            if find_npairs > 0:
                channel.spots = lib.imgdata.find_spots(
                    channel.mean_nobg,
                    value=find_npairs,
                    method="peak_local_max",
                )
                channel.n_spots = len(channel.spots)

        if channel == "red" and self.getConfig(gvars.key_unColocRed):
            vid.grn.spots = vid.red.spots
            vid.acc.spots = vid.red.spots
            vid.grn.n_spots = vid.red.n_spots
            vid.acc.n_spots = vid.red.n_spots

        for (c1, c2), coloc in zip(pairs, colocs):
            if all((c1.n_spots, c2.n_spots)) > 0:
                coloc.spots = lib.imgdata.colocalize_rois(
                    c1.spots,
                    c2.spots,
                    color1=coloc.color1,
                    color2=coloc.color2,
                    tolerance=tolerance_value,
                )
                coloc.n_spots = len(coloc.spots)

        vid.coloc_all.spots = vid.coloc_grn_red.spots
        vid.coloc_all.n_spots = vid.coloc_grn_red.n_spots

    def displaySpotsSingle(self, channel):
        """
        Displays colocalized spot for a single video.
        """
        self.getCurrentListObject()

        if self.currName is not None:
            self.colocalizeSpotsSingleVideo(channel)
            self.refreshPlot()

    def colocalizeSpotsAllVideos(self):
        """
        Colocalizes spots for all videos, with the same threshold. Use this
        method instead for progress bar.
        """
        progressbar = ProgressBar(
            loop_len=len(self.data.videos.keys()), parent=self
        )
        for name in self.data.videos.keys():
            self.currName = name
            for c in "green", "red":
                self.colocalizeSpotsSingleVideo(c)
            progressbar.increment()

        self.resetCurrentName()
        self.refreshPlot()

    def getTracesSingleVideo(self):
        """
        Gets traces from colocalized ROIs, for a single video.
        """
        if self.currName is None:
            return
        vid = self.currentVideo()

        # Clear all traces previously held traces whenever this is called
        vid.traces = {}

        if vid.coloc_grn_red.spots is None:
            for c in "green", "red":
                self.colocalizeSpotsSingleVideo(c)
        else:
            for n, *row in vid.coloc_grn_red.spots.itertuples():
                yx_grn, yx_red = lib.misc.pairwise(row)

                trace = self.newTraceFromVideo(n)

                # Green
                if vid.grn.exists and yx_grn is not None:
                    masks_grn = lib.imgdata.circle_mask(
                        yx=yx_grn, indices=vid.indices, **gvars.cmask_p
                    )
                    (
                        trace.grn.int,
                        trace.grn.bg,
                    ) = lib.imgdata.tiff_stack_intensity(
                        vid.grn.raw, *masks_grn, raw=True
                    )

                # Red
                masks_red = lib.imgdata.circle_mask(
                    yx=yx_red, indices=vid.indices, **gvars.cmask_p
                )
                trace.red.int, trace.red.bg = lib.imgdata.tiff_stack_intensity(
                    vid.red.raw, *masks_red, raw=True
                )

                # Acceptor (if FRET)
                if vid.acc.exists:
                    (
                        trace.acc.int,
                        trace.acc.bg,
                    ) = lib.imgdata.tiff_stack_intensity(
                        vid.acc.raw, *masks_red, raw=True
                    )
                    trace.fret = lib.math.calc_E(trace.get_intensities())
                    trace.stoi = lib.math.calc_S(trace.get_intensities())

                trace.frames = np.arange(1, len(trace.red.int) + 1)
                trace.frames_max = max(trace.frames)

    def getTracesAllVideos(self):
        """
        Gets the traces from all videos that have colocalized ROIs.
        """
        for name in self.data.videos.keys():
            self.currName = name
            for c in "green", "red":
                self.colocalizeSpotsSingleVideo(c)

            self.getTracesSingleVideo()

        self.resetCurrentName()

    def savePlot(self):
        """
        Saves plot with colors suitable for export (e.g. white background).
        """
        self.setSavefigrcParams()

        if self.currName is not None:
            self.canvas.defaultImageName = self.currName
        else:
            self.canvas.defaultImageName = "Blank"

        for ax in self.canvas.axes_all:
            ax.tick_params(axis="both", colors=gvars.color_hud_black)
            for spine in ax.spines.values():
                spine.set_edgecolor(gvars.color_hud_black)

        self.canvas.toolbar.save_figure()

        # Reset figure colors after plotting
        for ax in self.canvas.axes_all:
            ax.tick_params(axis="both", colors=gvars.color_hud_white)
            for spine in ax.spines.values():
                spine.set_edgecolor(gvars.color_hud_white)

        self.refreshPlot()

    def setupPlot(self):
        """
        Set up plot for MainWindow.
        """
        self.canvas.fig.set_facecolor(gvars.color_hud_black)
        self.canvas.fig.set_edgecolor(gvars.color_hud_white)

        for ax in self.canvas.axes_all:
            for spine in ax.spines.values():
                spine.set_edgecolor(gvars.color_hud_white)

    def refreshPlot(self):
        """
        Refreshes plot with selected list item.
        """
        for ax in self.canvas.axes_all:
            ax.tick_params(axis="both", colors=gvars.color_hud_white)
            ax.clear()

        if self.currName is not None:
            vid = self.currentVideo()
            roi_radius = vid.roi_radius

            contrast_lo = (
                self.ui.contrastBoxLoGreen,
                self.ui.contrastBoxLoRed,
            )
            keys = (
                gvars.key_contrastBoxHiGrnVal,
                gvars.key_contrastBoxHiRedVal,
            )
            contrast_hi = (
                self.ui.contrastBoxHiGreen,
                self.ui.contrastBoxHiRed,
            )
            # Rescale values according to UI first
            # might break image if too high
            sensitivity = 250

            for c, lo, hi in zip(
                vid.channels, contrast_lo, contrast_hi
            ):  # type: ImageChannel, QDoubleSpinBox, QDoubleSpinBox
                clip_lo = float(lo.value() / sensitivity)
                clip_hi = float(hi.value() / sensitivity)
                c.rgba = lib.imgdata.rescale_intensity(
                    c.mean, range=(clip_lo, clip_hi)
                )

            # Save contrast settings
            for hi, cfg in zip(contrast_hi, keys):
                self.setConfig(cfg, hi.value())

            # Single channels
            for img, ax in zip(vid.channels, self.canvas.axes_single):
                if img.rgba is not None:
                    # Avoid imshow showing blank if clipped too much
                    if np.isnan(img.rgba).any():
                        img.rgba.fill(1)
                    ax.imshow(img.rgba, cmap=img.cmap, vmin=0)
                else:
                    lib.plotting.empty_imshow(ax)

            c1, c2 = vid.grn, vid.red
            if c1.rgba is not None and c2.rgba is not None:
                self.canvas.ax_grn_red.imshow(
                    lib.imgdata.light_blend(
                        c1.rgba, c2.rgba, cmap1=c1.cmap, cmap2=c2.cmap
                    ),
                    vmin=0,
                )
            else:
                lib.plotting.empty_imshow(self.canvas.axes_blend.ax)

            for ax in self.canvas.axes_all:
                ax.set_xticks(())
                ax.set_yticks(())

            # Green spots
            if vid.grn.n_spots > 0:
                lib.plotting.plot_rois(
                    vid.grn.spots,
                    self.canvas.ax_grn,
                    color=gvars.color_white,
                    radius=roi_radius,
                )

            # Red spots
            if vid.red.n_spots > 0:
                lib.plotting.plot_rois(
                    vid.red.spots,
                    self.canvas.ax_red,
                    color=gvars.color_white,
                    radius=roi_radius,
                )

            # Colocalized spots
            if vid.coloc_grn_red.spots is not None:
                lib.plotting.plot_roi_coloc(
                    vid.coloc_grn_red.spots,
                    img_ax=self.canvas.ax_grn_red,
                    color1=gvars.color_green,
                    color2=gvars.color_red,
                    radius=roi_radius,
                )

        else:
            for ax in self.canvas.axes_all:
                lib.plotting.empty_imshow(ax)

        self.canvas.draw()
        self.refreshInterface()

    def refreshInterface(self):
        """
        Repaints UI labels to match the current plot shown.
        """
        if self.currName is not None:
            vid = self.currentVideo()

            channels = (
                vid.coloc_grn_red,
                vid.grn,
                vid.red,
            )

            for channel, label in zip(channels, self.labels):
                label.setText(str(channel.n_spots))

            self.ui.spotsGrnSpinBox.setDisabled(not vid.grn.exists)
            self.ui.spotsRedSpinBox.setDisabled(not vid.red.exists)

            if self.batchLoaded:
                self.disableSpinBoxes(("green", "red",))

        else:
            for label in self.labels:
                label.setText(str("-"))

        # Repaint all labels
        for label in self.labels:
            label.repaint()

    def findTracesAndShow(self):
        """
        Gets the name of currently stored traces and puts them into the
        trace listView.
        """
        if len(self.data.traces) == 0:
            # Load all traces into their respective videos, and generate a
            # list of traces
            self.getTracesAllVideos()
            currently_loaded = self.returnCurrentListviewNames()
            # Iterate over all filenames and add to list
            for (name, trace) in self.data.traces.items():
                if name in currently_loaded:
                    continue
                item = QStandardItem(trace.name)
                TraceWindow_.listModel.appendRow(item)
                TraceWindow_.currName = trace.name
                item.setCheckable(True)
            TraceWindow_.selectListViewTopRow()
        else:
            TraceWindow_.show()

        TraceWindow_.refreshPlot()
        TraceWindow_.show()

    def newTraceFromContainer(self, trace, n):
        """
        Creates an empty video object to load traces into by transplanting a
        list of loaded TraceContainers
        """
        tracename = self.currName + "_" + str(n)

        trace.currentVideo = self.currName
        trace.name = tracename
        trace.n = n

        if tracename not in self.data.videos[self.currName].traces:
            self.data.videos[self.currName].traces[tracename] = trace

    def disableSpinBoxes(self, channel):
        """
        Disables all spinboxes. Order must be as below, or a Qt bug will
        re-enable the boxes.
        """
        if "red" in channel:
            self.ui.spotsRedSpinBox.setDisabled(True)
            self.ui.spotsRedSpinBox.repaint()

        if "green" in channel:
            self.ui.spotsGrnSpinBox.setDisabled(True)
            self.ui.spotsGrnSpinBox.repaint()

    def _debug(self):
        """Debug for MainWindow."""
        pass


class TraceWindow(BaseWindow):
    """
    Window for displaying currently obtained traces.
    """

    def __init__(self):
        super().__init__()

        # Initialize UI states
        self.currName = None
        self.currRow = None
        self.currDir = None
        self.currChk = None
        self.loadCount = 0

        # Initialize HMM type
        self.hmmModel = None

        # Initialize interface
        # Instantiate but do not show
        self.ui = Ui_TraceWindow()
        self.ui.setupUi(self)
        self.setupListView(use_layoutbox=False)
        self.setupFigureCanvas(
            ax_type="trace", use_layoutbox=False,
        )
        self.setupPlot()
        self.setupSplitter(layout=self.ui.layoutBox)

        # self.data = MainWindow_.data

        # Canvas event handler
        self.cid = self.canvas.mpl_connect(
            "button_press_event", self.selectCorrectionFactorRange
        )

    @pyqtSlot(QModelIndex)
    def onChecked(self, index):
        """
        Refreshes other windows when a trace is checked.
        """
        item = self.listModel.itemFromIndex(index)  # type: QStandardItem

        if self.currName is not None:
            self.currentTrace().is_checked = (
                True if item.checkState() == Qt.Checked else False
            )

        if item.checkState() in (Qt.Checked, Qt.Unchecked):
            HistogramWindow_.setPooledES()
            HistogramWindow_.gauss_params = None
            if HistogramWindow_.isVisible():
                HistogramWindow_.refreshPlot()

            TransitionDensityWindow_.setPooledLifetimes()
            TransitionDensityWindow_.setClusteredTransitions()

            if TransitionDensityWindow_.isVisible():
                TransitionDensityWindow_.refreshPlot()

    def openFile(self, *args):
        """
        Loads ASCII files directly into the TraceWindow.
        """
        if self.getConfig(gvars.key_lastOpenedDir) == "None":
            directory = os.path.join(
                os.path.join(os.path.expanduser("~")), "Desktop"
            )
        else:
            directory = self.getConfig(gvars.key_lastOpenedDir)

        filenames, selectedFilter = QFileDialog.getOpenFileNames(
            self,
            caption="Open File",
            filter="Trace files (*.txt *.dat)",
            directory=directory,
        )

        if len(filenames) != 0:
            select_top_row = True if len(self.data.traces) == 0 else False
            update_every_n = int(10) if len(filenames) > 10 else int(2)
            progressbar = ProgressBar(
                loop_len=len(filenames) / update_every_n, parent=self
            )
            rows = []
            for n, full_filename in enumerate(filenames):
                if progressbar.wasCanceled():
                    break

                self.currDir = os.path.dirname(full_filename)
                try:
                    newTrace = TraceContainer(
                        filename=full_filename, loaded_from_ascii=True
                    )
                except AttributeError:  # if a non-trace file was selected
                    warnings.warn(
                        f"This file could not be read: \n{full_filename}",
                        UserWarning,
                    )
                    continue
                if (n % update_every_n) == 0:
                    progressbar.increment()

                # If file wasn't loaded properly, skip
                if newTrace.load_successful is False:
                    continue
                # Don't load duplicates
                if newTrace.name in self.data.traces.keys():
                    continue

                self.data.traces[newTrace.name] = newTrace
                item = QStandardItem(newTrace.name)
                rows.append(item)

            # Don't touch the GUI until loading is done
            [self.listModel.appendRow(row) for row in rows]
            [
                self.listModel.item(i).setCheckable(True)
                for i in range(self.listModel.rowCount())
            ]
            self.listView.repaint()
            progressbar.close()

            if select_top_row:
                self.selectListViewTopRow()
            self.getCurrentListObject()
            self.setConfig(gvars.key_lastOpenedDir, self.currDir)

    def selectCorrectionFactorRange(self, event):
        """
        Manually click to select correction factor range.
        """
        if self.currName is not None:
            for n, ax in enumerate(self.canvas.axes):
                if ax == event.inaxes and n in [1, 2]:
                    # Register xdata
                    clickedx = int(event.xdata)

                    self.currentTrace().xdata.append(clickedx)
                    # Third click resets the (min, max) range
                    if len(self.currentTrace().xdata) == 3:
                        self.currentTrace().xdata = []

                    self.refreshPlot()

    def fitCheckedTracesHiddenMarkovModel(self):
        """
        Fits all selected traces with a Hidden Markov Model (HMM)
        """
        self.processEvents()
        traces = [
            trace for trace in self.data.traces.values() if trace.is_checked
        ]
        if not traces:
            warnings.warn("No traces were selected!", UserWarning)
<<<<<<< HEAD

        DD, DA, AA, E, lengths = [], [], [], [], []
=======
            pass
        print(
            "Fitting HMM with {} setting".format(
                self.getConfig(gvars.key_hmmMode)
            )
        )

        lDD, lDA, lAA, lE, llengths = [], [], [], [], []
>>>>>>> 120ce2f0
        for trace in traces:
            _, I_DD, I_DA, I_AA = lib.math.correct_DA(trace.get_intensities())
            lDD.append(I_DD[: trace.first_bleach])
            lDA.append(I_DA[: trace.first_bleach])
            lAA.append(I_AA[: trace.first_bleach])
            lE.append(trace.fret[: trace.first_bleach])
            llengths.append(len(I_DD[: trace.first_bleach]))

        E = np.array(lE)

        if self.getConfig(gvars.key_hmmMode) == "DA":
            X = []
            for ti in range(len(lDD)):
                _x = np.column_stack((lDD[ti], lDA[ti], lAA[ti], lE[ti]))
                X.append(_x)

            if lib.math.contains_nan([np.sum(aa) for aa in X[:][2]]):
                X = [np.concatenate((_x[:, :2], _x[:, 3:]), axis=1) for _x in X]

            X = np.array(X)
        else:
            X = E.copy()

        E_flat = np.concatenate(E)

        best_mixture_model, params = lib.math.fit_gaussian_mixture(
            E_flat,
            min_n_components=1,
            max_n_components=6,
            strict_bic=self.getConfig(gvars.key_hmmBICStrictness),
            verbose=True,
        )
        n_components = best_mixture_model.n_components
        self.hmmModel = lib.math.get_hmm_model(X, n_components=n_components)

        log_transmat = self.hmmModel.dense_transition_matrix()
        n_states = (
            self.hmmModel.node_count() - 2
        )  # minus virtual start and end state
        transmat = log_transmat[:n_states, :n_states]

        state_dict = {}
        for i, state in enumerate(self.hmmModel.states):
            if self.getConfig(gvars.key_hmmMode) == "DA":
                try:
                    state_dict[
                        f"{state.name}".replace("s", "")
                    ] = state.distribution.parameters[0][-1].parameters
                except AttributeError:
                    continue
            else:  # this is if we use E as X
                try:
                    state_dict[
                        f"{state.name}".replace("s", "")
                    ] = state.distribution.parameters
                except AttributeError:
                    continue
        means = np.array([v[0] for v in state_dict.values()])
        sigs = np.array([v[1] for v in state_dict.values()])

        print("Transition matrix:\n", np.round(transmat, 2))
        print("State means:\n", means)
        print("State sigmas:\n", sigs)

        for ti, trace in enumerate(traces):
            _X = X[ti]
            tf = pd.DataFrame()
            tf["e_obs"] = trace.fret[: trace.first_bleach]
            tf["state"] = np.array(self.hmmModel.predict(_X)).astype(int)
            tf["e_pred_global"] = (
                tf["state"]
                .astype(str)
                .replace(
                    {
                        k: v[0]
                        for (k, v) in zip(
                            state_dict.keys(), state_dict.values()
                        )
                    },
                    inplace=False,
                )
            )
            tf["e_pred_local"] = tf.groupby(["state"], as_index=False)[
                "e_obs"
            ].transform("mean")

            tf["time"] = tf["e_pred_local"].index + 1

            trace.hmm_state = tf["state"].values
            trace.hmm_local_fret = tf["e_pred_local"].values
            trace.hmm_global_fret = tf["e_pred_global"].values
            trace.hmm_idx = tf["time"].values

            trace.calculate_transitions()

        if TransitionDensityWindow_.isVisible():
            TransitionDensityWindow_.refreshPlot()

    @staticmethod
    def setClassifications(trace, yi_pred):
        """Assign predicted trace classifications to trace"""
        trace.y_pred = yi_pred
        trace.y_class, trace.confidence = lib.math.seq_probabilities(
            trace.y_pred
        )
        trace.first_bleach = lib.math.find_bleach(
            p_bleach=trace.y_pred[:, 0], threshold=0.5, window=7
        )
        for c in trace.channels:
            c.bleach = trace.first_bleach

    def classifyTraces(self, single=False, checked_only=False):
        """
        Classifies checked traces with deep learning model.
        """
        self.processEvents()

        alpha = self.getConfig(gvars.key_alphaFactor)
        delta = self.getConfig(gvars.key_deltaFactor)

        if single:
            traces = [self.currentTrace()]
            if traces == [None]:
                traces.clear()

        elif checked_only:
            traces = [
                trace for trace in self.data.traces.values() if trace.is_checked
            ]

        else:
            traces = [trace for trace in self.data.traces.values()]

        if len(traces) > 0:
            batch_size = 256
            batches = (len(traces) // batch_size) + 1
            progressbar = ProgressBar(loop_len=batches, parent=self)

            if not single:
                all_lengths_eq = lib.math.all_equal(
                    [trace.frames_max for trace in traces]
                )
                all_features_eq = lib.math.all_equal(
                    [lib.math.contains_nan(trace.red.int) for trace in traces]
                )
            else:
                all_lengths_eq = False
                all_features_eq = None

            if all((all_lengths_eq, all_features_eq)):
                # shape is (n_traces) if traces have uneven length
                X = np.array(
                    [
                        lib.math.correct_DA(
                            trace.get_intensities(), alpha=alpha, delta=delta
                        )
                        for trace in traces
                    ]
                )

                # Swap from (samples, features, time) to
                # (samples, time, features)
                X = np.swapaxes(X, 1, 2)

                X = (
                    X[..., [1, 2]]
                    if lib.math.contains_nan(X[..., -1])
                    else X[..., [1, 2, 3]]
                )
                # Normalize tensor
                X = lib.math.sample_max_normalize_3d(X)

                # Fix single sample dimension
                if len(X.shape) == 2:
                    X = X[np.newaxis, :, :]

                model = (
                    self.keras_two_channel_model
                    if X.shape[-1] == 2
                    else self.keras_three_channel_model
                )

                Y = lib.math.predict_batch(
                    X=X,
                    model=model,
                    progressbar=progressbar,
                    batch_size=batch_size,
                )
            else:
                Y = []
                for n, trace in enumerate(traces):
                    xi = np.column_stack(
                        lib.math.correct_DA(
                            trace.get_intensities(), alpha=alpha, delta=delta
                        )
                    )
                    if lib.math.contains_nan(xi[..., -1]):
                        model = self.keras_two_channel_model
                        xi = xi[..., [1, 2]]
                    else:
                        model = self.keras_three_channel_model
                        xi = xi[..., [1, 2, 3]]

                    xi = lib.math.sample_max_normalize_3d(X=xi)

                    yi = lib.math.predict_single(xi=xi, model=model)
                    Y.append(yi)
                    if n % batch_size == 0:
                        progressbar.increment()

            for n, trace in enumerate(traces):
                self.setClassifications(trace=trace, yi_pred=Y[n])

            self.resetCurrentName()

    def clearAllClassifications(self):
        """
        Clears all classifications for a trace. This will also clear
        predicted bleaching.
        """
        traces = [trace for trace in self.data.traces.values()]
        for trace in traces:  # type: TraceContainer
            trace.y_pred = None
            trace.y_class = None
            trace.first_bleach = None
            for c in trace.channels:
                c.bleach = None

    def triggerBleach(self, color):
        """
        Sets the appropriate matplotlib event handler for bleaching.
        """
        # Disconnect general handler for correction factors
        self.cid = self.canvas.mpl_disconnect(self.cid)

        # Connect for bleach
        self.cid = self.canvas.mpl_connect(
            "button_press_event", partial(self.selectBleach, color)
        )
        self.setCursor(Qt.CrossCursor)

    def selectBleach(self, color, event):
        """
        Manually click to select bleaching event
        """
        if self.currName is not None:
            for n, ax in enumerate(self.canvas.axes):
                if ax == event.inaxes and n in [1, 2]:
                    # Register xdata
                    clickedx = int(event.xdata)

                    if color == "green":
                        self.currentTrace().grn.bleach = clickedx
                    elif color == "red":
                        self.currentTrace().red.bleach = clickedx
                        self.currentTrace().acc.bleach = clickedx
                    self.currentTrace().first_bleach = lib.math.min_real(
                        self.currentTrace().get_bleaches()
                    )
                    self.currentTrace().hmm = None
                    self.refreshPlot()

        # Disconnect bleach event handler
        self.canvas.mpl_disconnect(self.cid)

        # Reset to original event handler
        self.cid = self.canvas.mpl_connect(
            "button_press_event", self.selectCorrectionFactorRange
        )
        self.setCursor(Qt.ArrowCursor)

    def clearListModel(self):
        """
        Clears the internal data of the listModel. Call this before total
        refresh of interface.listView.
        """
        self.listModel.removeRows(0, self.listModel.rowCount())
        self.data.traces = []

    def returnTracenamesAllVideos(self, names_only=True):
        """
        Obtains all available tracenames from videos and returns them as a list.
        """
        if names_only:
            tracenames = [trace for trace in self.data.traces.keys()]
        else:
            tracenames = [trace for trace in self.data.traces.values()]

        return tracenames

    def sortListByCondition(self, setup):
        """
        Checks all traces where the red fluorophore (acceptor or direct
        excitation) channel is bleached.
        """
        # Only used for inspector currently
        params = self.inspector.returnInspectorValues()

        for index in range(self.listModel.rowCount()):
            item = self.listModel.item(index)
            trace = self.getTrace(item)

            if setup in ("red", "green"):
                channel = trace.grn if setup == "green" else trace.red
                pass_all = channel.bleach is not None and channel.bleach >= 10

            elif setup == "S":
                S = trace.stoi[:10]
                cond1 = 0.4 < np.median(S) < 0.6
                cond2 = all((S > 0.3) & (S < 0.7))
                pass_all = all((cond1, cond2))

            elif setup == "advanced":
                conditions = []

                (
                    S_med_lo,
                    S_med_hi,
                    E_med_lo,
                    E_med_hi,
                    min_n_frames,
                    confidence,
                    dynamics,
                    bleached_only,
                ) = params

                S = trace.stoi[: trace.first_bleach]
                E = trace.fret[: trace.first_bleach]

                # TODO: write a warning that stoichiometry will be ignored?
                if lib.math.contains_nan(trace.red.int):
                    cond1 = True
                else:
                    cond1 = S_med_lo < np.median(S) < S_med_hi
                cond2 = E_med_lo < np.median(E) < E_med_hi
                cond3 = (
                    True
                    if trace.first_bleach is None
                    else trace.first_bleach >= min_n_frames
                )

                conditions += [cond1, cond2, cond3]

                if trace.y_pred is not None and confidence > 0:
                    cond4 = trace.confidence > confidence
                    conditions += [cond4]
                    if dynamics > 0:
                        cond5 = trace.y_class >= dynamics
                        conditions += [cond5]

                cond6 = (
                    False
                    if bleached_only and trace.first_bleach is None
                    else True
                )

                conditions += [cond6]

                pass_all = all(conditions)
            else:
                raise ValueError

            if pass_all:
                item.setCheckState(Qt.Checked)
                trace.is_checked = True
            else:
                item.setCheckState(Qt.Unchecked)
                trace.is_checked = False

        self.sortListByChecked()
        self.selectListViewTopRow()
        self.inspector.setInspectorConfigs(params)

    def currentTrace(self) -> TraceContainer:
        """
        Get metadata for currently selected trace.
        """
        if self.currName is not None:
            try:
                return self.data.traces[self.currName]
            except KeyError:
                self.currName = None

    def getTrace(self, name) -> TraceContainer:
        """Gets metadata for specified trace."""
        if type(name) == QStandardItem:
            name = name.text()
        return self.data.traces.get(name)

    @staticmethod
    def generatePrettyTracename(trace: TraceContainer) -> str:
        """
        Generates a pretty, readable generatePrettyTracename.
        """

        if trace.video is None:
            name = "Trace_pair{}.txt".format(trace.n)
        else:
            name = "Trace_{}_pair{}.txt".format(
                trace.video.replace(".", "_"), trace.n
            )

        # Scrub mysterious \n if they appear due to filenames
        name = "".join(name.splitlines(keepends=False))
        return name

    def savePlot(self):
        """
        Saves plot with colors suitable for export (e.g. white background).
        """
        self.setSavefigrcParams()

        # Change colors of output to look better for export
        if self.currName is not None:
            self.canvas.defaultImageName = self.currentTrace().get_tracename()

        else:
            self.canvas.defaultImageName = "Blank"

        for ax in self.canvas.axes:
            ax.tick_params(axis="both", colors=gvars.color_hud_black)
            ax.yaxis.label.set_color(gvars.color_hud_black)
            for spine in ax.spines.values():
                spine.set_edgecolor(gvars.color_hud_black)

        self.canvas.toolbar.save_figure()

        # Afterwards, reset figure colors to GUI after saving
        for ax in self.canvas.axes:
            ax.tick_params(axis="both", colors=gvars.color_hud_white)
            for spine in ax.spines.values():
                spine.set_edgecolor(gvars.color_gui_text)

        for ax, label in self.canvas.axes_c:
            ax.yaxis.label.set_color(gvars.color_gui_text)

        self.refreshPlot()

    def setupPlot(self):
        """
        Plot setup for TraceWindow.
        """
        self.canvas.fig.set_facecolor(gvars.color_gui_bg)
        for ax in self.canvas.axes:
            ax.yaxis.set_label_coords(-0.05, 0.5)

            for spine in ax.spines.values():
                spine.set_edgecolor(gvars.color_gui_text)
                spine.set_linewidth(0.5)

        self.canvas.ax_red.yaxis.set_label_coords(1.05, 0.5)

    def getCorrectionFactors(self, factor):
        """
        The correction factor for leakage (alpha) is determined by Equation 5
        using the FRET efficiency of the D-only population
        """
        trace = self.currentTrace()

        if self.currName is not None and len(trace.xdata) == 2:
            xmin, xmax = sorted(trace.xdata)

            I_DD = trace.grn.int[xmin:xmax]
            I_DA = trace.acc.int[xmin:xmax]
            I_AA = trace.red.int[xmin:xmax]

            if factor == "alpha":
                trace.a_factor = lib.math.alpha_factor(I_DD, I_DA)
            elif factor == "delta":
                trace.d_factor = lib.math.delta_factor(I_DD, I_DA, I_AA)
            self.refreshPlot()

    def returnPooledCorrectionFactors(self):
        """
        Obtains global correction factors to be used
        """
        columns = "alpha", "delta", "filename"
        assert columns[-1] == "filename"

        d = {c: [] for c in columns}  # type: Dict[str, list]

        for trace in self.data.traces.values():
            if trace.a_factor is np.nan and trace.d_factor is np.nan:
                continue
            else:
                data = trace.a_factor, trace.d_factor, trace.name

                for c, da in zip(columns, data):
                    d[c].append(da)

        return pd.DataFrame.from_dict(d).round(4)

    def clearCorrectionFactors(self):
        """Zeros alpha and delta correction factors"""
        if self.currName is not None:
            self.currentTrace().a_factor = np.nan
            self.currentTrace().d_factor = np.nan

        self.clearMarkerLines()
        self.refreshPlot()

    def getCurrentLines(self, ax):
        """Get labels of currently plotted lines"""
        if self.currName is not None:
            return [l.get_label() for l in ax.lines]

    def clearMarkerLines(self):
        """Clears the lines drawn to decide xmin/xmax. This also clears the
        property"""
        if self.currName is not None:
            self.currentTrace().xdata = []

    @timeit
    def refreshPlot(self):
        """
        Refreshes plot for TraceWindow.
        """
        self.canvas.fig.legends = []
        trace = self.currentTrace()

        if trace is not None and len(self.data.traces) > 0:
            if self.getConfig(gvars.key_hmmLocal):
                trace.hmm_idealized_config = "local"
            else:
                trace.hmm_idealized_config = "global"

            alpha = self.getConfig(gvars.key_alphaFactor)
            delta = self.getConfig(gvars.key_deltaFactor)
            factors = alpha, delta
            F_DA, I_DD, I_DA, I_AA = lib.math.correct_DA(
                trace.get_intensities(), *factors
            )
            zeros = np.zeros(len(F_DA))

            for ax in self.canvas.axes:
                ax.clear()
                ax.tick_params(
                    axis="both", colors=gvars.color_gui_text, width=0.5
                )
                if len(trace.xdata) == 2:
                    xmin, xmax = sorted(trace.xdata)
                    ax.set_xlim(xmin, xmax)
                else:
                    ax.set_xlim(1, trace.frames_max)

            # Canvas setup
            if self.canvas.ax_setup in (
                "dual",
                "2-color",
                "2-color-inv",
                "3-color",
            ):
                channels = [trace.grn, trace.acc, trace.red]
                colors = [gvars.color_green, gvars.color_red, gvars.color_red]

            elif self.canvas.ax_setup == "bypass":
                channels = trace.grn, trace.red
                colors = gvars.color_green, gvars.color_red
            else:
                raise ValueError("Setup is not valid. Corrupted config.ini?")

            for (ax, label), channel, color in zip(
                self.canvas.axes_c, channels, colors
            ):
                if label == "A":
                    signal = F_DA
                    ax = self.canvas.ax_red
                elif label == "A-direct":
                    signal = I_AA
                    ax = self.canvas.ax_alx
                elif label == "D":
                    signal = I_DD
                    ax = self.canvas.ax_grn

                    af = (
                        r"$\alpha$ = {:.2f}".format(trace.a_factor)
                        if not np.isnan(trace.a_factor)
                        else ""
                    )
                    df = (
                        r"$\delta$ = {:.2f}".format(trace.d_factor)
                        if not np.isnan(trace.d_factor)
                        else ""
                    )
                    ax.annotate(
                        s=af + "\n" + df,
                        xy=(0.885, 0.90),
                        xycoords="figure fraction",
                        color=gvars.color_grey,
                    )
                else:
                    signal = channel.int
                if signal is None:
                    continue

                if label != "A":
                    # Don't zero plot background for A, because it's already
                    # plotted from D
                    ax.plot(trace.frames, zeros, color="black", **gvars.bg_p)
                    ax.axvspan(
                        trace.first_bleach,
                        trace.frames_max,
                        color="darkgrey",
                        alpha=0.3,
                        zorder=0,
                    )

                ax.plot(trace.frames, signal, color=color)
                try:
                    ax.set_ylim(0 - signal.max() * 0.1, signal.max() * 1.1)
                except ValueError:
                    ax.set_ylim(0, 1.1)
                ax.yaxis.label.set_color(gvars.color_gui_text)

                if not lib.math.contains_nan(signal):
                    lib.plotting.set_axis_exp_ylabel(
                        ax=ax, label=label, values=signal
                    )
                else:
                    ax.set_ylabel("")
                    ax.set_yticks(())

            # Continue drawing FRET specifics
            if self.canvas.ax_setup != "bypass":
                fret = lib.math.calc_E(trace.get_intensities(), *factors)
                stoi = lib.math.calc_S(trace.get_intensities(), *factors)

                ax_E = self.canvas.ax_fret
                ax_S = self.canvas.ax_stoi

                for signal, ax, color, label in zip(
                    (fret, stoi),
                    (ax_E, ax_S),
                    (gvars.color_orange, gvars.color_purple),
                    ("E", "S"),
                ):
                    ax.plot(trace.frames, signal, color=color)
                    ax.axvspan(
                        trace.first_bleach,
                        trace.frames_max,
                        color="darkgrey",
                        alpha=0.4,
                        zorder=0,
                    )
                    if not lib.math.contains_nan(signal):
                        ax.set_ylabel(label)
                        ax.set_ylim(-0.1, 1.1)
                        ax.set_yticks([0.5])
                        ax.axhline(
                            0.5,
                            color="black",
                            alpha=0.3,
                            lw=0.5,
                            ls="--",
                            zorder=2,
                        )
                    else:
                        ax.set_ylabel("")
                        ax.set_yticks(())

                if trace.hmm is not None:
                    ax_E.plot(
                        trace.hmm_idx,
                        trace.hmm,
                        color=gvars.color_blue,
                        zorder=3,
                    )

                # If clicking on the trace
                if len(trace.xdata) == 1:
                    self.canvas.ax_grn.axvline(
                        trace.xdata[0],
                        ls="-",
                        alpha=0.2,
                        zorder=10,
                        color=gvars.color_red,
                    )
                    self.canvas.ax_alx.axvline(
                        trace.xdata[0],
                        ls="-",
                        alpha=0.2,
                        zorder=10,
                        color=gvars.color_red,
                    )
                elif len(trace.xdata) == 2:
                    xmin, xmax = sorted(trace.xdata)
                    self.canvas.ax_grn.axvline(
                        xmin, color=gvars.color_red, zorder=10, lw=30, alpha=0.2
                    )
                    self.canvas.ax_grn.axvline(
                        xmax, color=gvars.color_red, zorder=10, lw=30, alpha=0.2
                    )

            if hasattr(self.canvas, "ax_ml") and trace.y_pred is not None:
                lib.plotting.plot_predictions(
                    yi_pred=trace.y_pred,
                    fig=self.canvas.fig,
                    ax=self.canvas.ax_ml,
                )

        else:
            for ax in self.canvas.axes:
                ax.clear()
                ax.tick_params(axis="both", colors=gvars.color_gui_bg)

        self.canvas.draw()

    def _debug(self):
        pass


class HistogramWindow(BaseWindow):
    def __init__(self):
        super().__init__()
        self.currDir = None
        self.E = None
        self.E_un = None
        self.S = None
        self.S_un = None
        self.trace_median_len = None
        self.marg_bins = np.arange(-0.3, 1.3, 0.02)
        self.xpts = np.linspace(-0.3, 1.3, 300)
        self.gauss_params = None

        self.alpha = None
        self.delta = None
        self.beta = None
        self.gamma = None

        self.ui = Ui_HistogramWindow()
        self.ui.setupUi(self)

        self.setupFigureCanvas(ax_type="jointgrid", width=2, height=2)
        self.setupPlot()
        self.connectUi()

        self.data = MainWindow_.data

    def connectUi(self):
        for f in (
            partial(self.fitGaussians, "auto"),
            partial(self.refreshPlot, True),
        ):
            self.ui.gaussianAutoButton.clicked.connect(f)

        for f in (self.fitGaussians, self.refreshPlot):
            self.ui.gaussianSpinBox.valueChanged.connect(f)

        for f in (self.fitGaussians, self.refreshPlot):
            self.ui.applyCorrectionsCheckBox.clicked.connect(f)

        for f in (self.fitGaussians, self.refreshPlot):
            self.ui.framesSpinBox.valueChanged.connect(f)

    def savePlot(self):
        """
        Saves plot with colors suitable for export (e.g. white background)
        for HistogramWindow.
        """
        self.setSavefigrcParams()
        self.canvas.defaultImageName = "2D histogram"
        self.canvas.toolbar.save_figure()
        self.refreshPlot()

    def setupPlot(self):
        """
        Set up plot for HistogramWindow.
        """
        self.canvas.fig.set_facecolor(gvars.color_gui_bg)

        for ax in self.canvas.axes:
            for spine in ax.spines.values():
                spine.set_edgecolor(gvars.color_gui_text)
                spine.set_linewidth(0.5)
            ax.tick_params(axis="both", colors=gvars.color_gui_text, width=0.5)

        for ax in self.canvas.axes_marg:
            ax.tick_params(
                axis="both",
                which="both",
                bottom=False,
                top=False,
                left=False,
                right=False,
                labelbottom=False,
                labeltop=False,
                labelleft=False,
                labelright=False,
            )

    def setPooledES(self, n_first_frames="spinbox"):
        """
        Returns pooled E and S_app data before bleaching, for each trace. The
        loops take approx. 0.1 ms per trace, and it's too much trouble to
        lower it further.
        """
        if n_first_frames == "all":
            n_first_frames = None
        elif n_first_frames == "spinbox":
            n_first_frames = self.ui.framesSpinBox.value()
        else:
            raise ValueError("n_first_frames must be either 'all' or 'spinbox'")

        self.E, self.S, self.E_un, self.S_un = None, None, None, None

        checkedTraces = [
            trace for trace in self.data.traces.values() if trace.is_checked
        ]

        self.n_samples = len(checkedTraces)
        alpha = self.getConfig(gvars.key_alphaFactor)
        delta = self.getConfig(gvars.key_deltaFactor)

        self.trace_median_len = np.median(
            [
                trace.first_bleach
                if trace.first_bleach is not None
                else trace.frames_max
                for trace in checkedTraces
            ]
        )

        E_app, S_app = [], []
        for trace in checkedTraces:
            E, S = lib.math.drop_bleached_frames(
                intensities=trace.get_intensities(),
                bleaches=trace.get_bleaches(),
                alpha=alpha,
                delta=delta,
                max_frames=n_first_frames,
            )
            E_app.extend(E)
            S_app.extend(S)

        self.E_un, self.S_un = lib.math.trim_ES(E_app, S_app)

        # Skip ensemble correction if stoichiometry is missing
        if not lib.math.contains_nan(self.S_un):
            if len(self.E_un) > 0 and not lib.math.contains_nan(self.S_un):
                beta, gamma = lib.math.beta_gamma_factor(
                    E_app=self.E_un, S_app=self.S_un
                )
                E_real, S_real, = [], []
                for trace in checkedTraces:
                    E, S = lib.math.drop_bleached_frames(
                        intensities=trace.get_intensities(),
                        bleaches=trace.get_bleaches(),
                        alpha=alpha,
                        delta=delta,
                        beta=beta,
                        gamma=gamma,
                        max_frames=n_first_frames,
                    )
                    E_real.extend(E)
                    S_real.extend(S)
                self.E, self.S = lib.math.trim_ES(E_real, S_real)
                self.beta = beta
                self.gamma = gamma
        else:
            self.E = self.E_un

        self.alpha = alpha
        self.delta = delta

    def fitGaussians(self, states):
        """
        Fits multiple gaussians to the E data
        """
        corrected = self.ui.applyCorrectionsCheckBox.isChecked()
        E = self.E if corrected else self.E_un

        if E is not None:
            n_components = (
                (1, 6) if states == "auto" else self.ui.gaussianSpinBox.value()
            )

            best_model, params = lib.math.fit_gaussian_mixture(
                X=E,
                min_n_components=np.min(n_components),
                max_n_components=np.max(n_components),
            )

            self.gauss_params = params
            self.best_k = best_model.n_components
            self.ui.gaussianSpinBox.setValue(self.best_k)
            self.ui.gaussianSpinBox.repaint()

    def plotDefaultElements(self):
        """
        Re-plot non-persistent plot settings (otherwise will be overwritten
        by ax.clear())
        """
        self.canvas.ax_ctr.set_xlim(-0.1, 1.1)
        self.canvas.ax_ctr.set_ylim(-0.1, 1.1)
        self.canvas.ax_ctr.set_xlabel(xlabel="E", color=gvars.color_gui_text)
        self.canvas.ax_ctr.set_ylabel(ylabel="S", color=gvars.color_gui_text)

    def plotTop(self, corrected):
        """
        Plots the top histogram (E).
        """
        E = self.E if corrected else self.E_un

        if E is not None:
            self.canvas.ax_top.clear()
            self.canvas.ax_top.hist(
                E,
                bins=self.marg_bins,
                color=gvars.color_orange,
                alpha=0.8,
                density=True,
                histtype="stepfilled",
            )

        if self.gauss_params is not None:
            joint_dist = []
            xpts = self.xpts
            for (m, s, w) in self.gauss_params:
                _, y = lib.plotting.plot_gaussian(
                    mean=m, sigma=s, weight=w, x=xpts, ax=self.canvas.ax_top
                )
                joint_dist.append(y)

            # Sum of all gaussians (joint distribution)
            joint_dist = np.sum(joint_dist, axis=0)

            self.canvas.ax_top.plot(
                xpts,
                joint_dist,
                color=gvars.color_grey,
                alpha=1,
                zorder=10,
                ls="--",
            )
        self.canvas.ax_top.set_xlim(-0.1, 1.1)

    def plotRight(self, corrected):
        """
        Plots the right histogram (S).
        """
        S = self.S if corrected else self.S_un

        self.canvas.ax_rgt.clear()
        self.canvas.ax_rgt.hist(
            S,
            bins=self.marg_bins,
            color=gvars.color_purple,
            alpha=0.8,
            density=True,
            orientation="horizontal",
            histtype="stepfilled",
        )
        self.canvas.ax_rgt.set_ylim(-0.1, 1.1)

    def plotCenter(self, corrected):
        """
        Plots the center without histograms.
        """
        S = self.S if corrected else self.S_un
        E = self.E if corrected else self.E_un

        params = self.inspector.returnInspectorValues()
        bandwidth, resolution, n_colors, overlay_pts, pts_alpha = params
        self.inspector.setInspectorConfigs(params)

        self.canvas.ax_ctr.clear()

        n_equals_txt = "N = {}\n".format(self.n_samples)
        if not np.isnan(self.trace_median_len):
            n_equals_txt += "(median length {:.0f})".format(
                self.trace_median_len
            )

        self.canvas.ax_ctr.text(
            x=0, y=0.9, s=n_equals_txt, color=gvars.color_gui_text
        )

        if self.gauss_params is not None:
            for n, gauss_params in enumerate(self.gauss_params):
                m, s, w = gauss_params
                self.canvas.ax_ctr.text(
                    x=0.6,
                    y=0.15 - 0.05 * n,
                    s=r"$\mu_{}$ = {:.2f} $\pm$ {:.2f} ({:.2f})".format(
                        n + 1, m, s, w
                    ),
                    color=gvars.color_gui_text,
                    zorder=10,
                )

        for n, (factor, name) in enumerate(
            zip(
                (self.alpha, self.delta, self.beta, self.gamma),
                ("alpha", "delta", "beta", "gamma"),
            )
        ):
            if factor is not None:
                self.canvas.ax_ctr.text(
                    x=0.0,
                    y=0.15 - 0.05 * n,
                    s=r"$\{}$ = {:.2f}".format(name, factor),
                    color=gvars.color_gui_text,
                    zorder=10,
                )

        if S is not None:
            c = lib.math.contour_2d(
                xdata=E,
                ydata=S,
                bandwidth=bandwidth / 200,
                resolution=resolution,
                kernel="linear",
                n_colors=n_colors,
            )
            self.canvas.ax_ctr.contourf(*c, cmap="plasma")

            if overlay_pts:
                self.canvas.ax_ctr.scatter(
                    E, S, s=20, color="black", zorder=1, alpha=pts_alpha / 20
                )  # Conversion factor, because sliders can't do [0,1]
            self.canvas.ax_ctr.axhline(
                0.5, color="black", alpha=0.3, lw=0.5, ls="--", zorder=2
            )

    def refreshPlot(self, autofit=False):

        """
        Refreshes plot with currently selected traces. Plot to refresh can be
        top, right (histograms) or center (scatterplot), or all.
        """
        corrected = self.ui.applyCorrectionsCheckBox.isChecked()
        try:
            self.setPooledES()
            if self.E is not None:
                # Force unchecked
                if self.S is None:
                    self.ui.applyCorrectionsCheckBox.setChecked(False)
                    corrected = False
                self.plotTop(corrected)
                self.plotRight(corrected)
                self.plotCenter(corrected)
            else:
                for ax in self.canvas.axes:
                    ax.clear()
                self.plotDefaultElements()
        except (AttributeError, ValueError):
            pass

        self.plotDefaultElements()
        self.canvas.draw()

    def _debug(self):
        pass


class TransitionDensityWindow(BaseWindow):
    """
    Window for displaying all transitions available as fitted by the the
    Hidden Markov Model.
    """

    def __init__(self):
        super().__init__()
        self.currDir = None
        self.state_before = None
        self.state_after = None
        self.state_lifetime = None
        self.n_samples = None
        self.selected_data = None
        self.tdp_df = None
        self.colors = None
        self.data = MainWindow_.data

        # dynamically created once plot is refreshed
        self.tdp_ax = None
        self.hist_axes = None

        self.ui = Ui_TransitionDensityWindow()
        self.ui.setupUi(self)
        self.ui.nClustersSpinBox.valueChanged.connect(self.refreshPlot)

        self.setupFigureCanvas(ax_type="plot", width=2, height=2)
        self.setupPlot()

    def savePlot(self):
        """
        Saves plot with colors suitable for export (e.g. white background)
        for TransitionWindow.
        """
        self.setSavefigrcParams()
        self.canvas.defaultImageName = "TDP"
        self.canvas.toolbar.save_figure()
        self.refreshPlot()

    def setupPlot(self):
        """
        Set up plot for HistogramWindow.
        """
        self.canvas.fig.set_facecolor(gvars.color_gui_bg)

        for ax in self.canvas.axes:
            ax.tick_params(
                colors=gvars.color_gui_text,
                width=0.5,
                axis="both",
                which="both",
                bottom=False,
                top=False,
                left=False,
                right=False,
            )

            for spine in ax.spines.values():
                spine.set_edgecolor(gvars.color_gui_text)
                spine.set_linewidth(0.5)

    def plotDefaultElementsLeft(self):
        """
        Re-plot non-persistent plot settings for left (TDP)
        """
        smax = max(self.state_before)

        self.tdp_ax.set_xlim(-0.15, smax + 0.15)
        self.tdp_ax.set_ylim(-0.15, smax + 0.15)
        self.tdp_ax.set_xlabel(xlabel="Before", color=gvars.color_gui_text)
        self.tdp_ax.set_ylabel(ylabel="After", color=gvars.color_gui_text)
        self.tdp_ax.tick_params(axis="both", colors=gvars.color_gui_text)

    def plotDefaultElementsRight(self):
        """
        Re-plot non-persistent plot settings for right (histograms)
        """
        for ax in self.hist_axes:
            ax.set_xticks(())
            ax.set_yticks(())

    def plotDefaultElements(self):
        """
        Re-plots non-persistent plot settings for all axes
        """
        for ax in self.canvas.axes:
            for spine in ax.spines.values():
                spine.set_edgecolor(gvars.color_gui_text)
                spine.set_linewidth(0.5)

    def setPooledLifetimes(self):
        """
        Return pooled lifetimes from Hidden Markov Model fits.
        """
        checkedTraces = [
            trace for trace in self.data.traces.values() if trace.is_checked
        ]
        self.n_samples = len(checkedTraces)

        try:
            transitions = pd.concat(
                [trace.transitions for trace in checkedTraces]
            )
            transitions.reset_index(inplace=True)

            self.state_lifetime = transitions["lifetime"]
            self.state_before = transitions["e_before"]
            self.state_after = transitions["e_after"]

        except ValueError:
            self.state_lifetime = None
            self.state_before = None
            self.state_after = None
            self.tdp_df = None

    def setClusteredTransitions(self):
        if self.state_before is not None:
            n_clusters = self.ui.nClustersSpinBox.value()

            tdp_df = pd.DataFrame(
                {
                    "e_before": self.state_before,
                    "e_after": self.state_after,
                    "lifetime": self.state_lifetime,
                }
            )

            tdp_df.dropna(inplace=True)

            up_diag = tdp_df[tdp_df["e_before"] < tdp_df["e_after"]]  # 0
            lw_diag = tdp_df[tdp_df["e_before"] > tdp_df["e_after"]]  # 1

            halves = up_diag, lw_diag
            for n, half in enumerate(halves):
                m = sklearn.cluster.KMeans(n_clusters=n_clusters)
                m.fit(half[["e_before", "e_after"]])
                half["label"] = m.labels_ + n_clusters * n

            diags = pd.concat(halves)
            tdp_df["label"] = diags["label"]

            self.tdp_df = tdp_df

    def setupDynamicGridAxes(self):
        """
        Sets up dynamic gridspec for changing number of subplots on the fly.
        Remember to add the axes at the end of plotting
        """

        n_rows = self.ui.nClustersSpinBox.value()

        # Outer grid
        self.gs = matplotlib.gridspec.GridSpec(1, 2, wspace=0.1, hspace=0.1)

        # Left grid (1)
        tdp_subplot = matplotlib.gridspec.GridSpecFromSubplotSpec(
            nrows=1, ncols=1, subplot_spec=self.gs[0], wspace=0, hspace=0
        )
        self.tdp_ax = plt.Subplot(self.canvas.fig, tdp_subplot[0])

        # Right grid (2-column dynamic)
        n_hists = n_rows * 2
        hist_subplots = matplotlib.gridspec.GridSpecFromSubplotSpec(
            nrows=n_rows, ncols=2, subplot_spec=self.gs[1], wspace=0, hspace=0
        )
        self.hist_axes = [
            plt.Subplot(self.canvas.fig, hist_subplots[n])
            for n in range(n_hists)
        ]
        self.canvas.axes = self.hist_axes + [self.tdp_ax]

    def plotTransitionDensity(self, params):
        """
        Plots TDP contents
        """
        bandwidth, resolution, n_colors, overlay_pts, pts_alpha = params
        smax = max(self.state_before)

        self.tdp_ax.plot(
            [-0.15, smax + 0.15],
            [-0.15, smax + 0.15],
            color="lightgrey",
            ls="--",
        )
        if self.state_before is not None and len(self.state_before) > 0:
            cont = lib.math.contour_2d(
                xdata=self.state_before,
                ydata=self.state_after,
                bandwidth=bandwidth / 200,
                resolution=resolution,
                kernel="linear",
                n_colors=n_colors,
            )
            self.tdp_ax.contourf(*cont, cmap="viridis")
            self.tdp_ax.text(
                x=0,
                y=smax - 0.1,
                s="N = {}\n"
                "{} transitions\n".format(
                    self.n_samples, len(self.state_lifetime)
                ),
                color=gvars.color_gui_text,
            )

            tdp_df_grp = self.tdp_df.groupby("label")
            self.colors = lib.plotting.get_colors(
                "viridis", tdp_df_grp.ngroups * 2
            )

            for i, cluster in tdp_df_grp:
                xi = self.tdp_df["e_before"][self.tdp_df["label"] == i]
                yi = self.tdp_df["e_after"][self.tdp_df["label"] == i]

                self.tdp_ax.scatter(
                    x=xi,
                    y=yi,
                    s=20,
                    color=self.colors[i],
                    edgecolor="black",
                    alpha=pts_alpha / 20 if overlay_pts else 0,
                )
        else:
            self.tdp_ax.plot([])
            self.tdp_ax.set_xticks(())
            self.tdp_ax.set_yticks(())

        self.canvas.fig.add_subplot(self.tdp_ax)

    def plotHistograms(self):
        """
        Plots histogram contents
        """
        np.random.seed(1)  # make sure histograms don't change on every re-fit

        if self.tdp_df is not None:
            fret_lifetimes = self.tdp_df["lifetime"]
            max_lifetime = np.max(fret_lifetimes)
            bw = lib.math.estimate_binwidth(fret_lifetimes)
            bins = np.arange(0, max_lifetime, bw)

            for k, cluster in self.tdp_df.groupby("label"):
                try:
                    hx, hy, *_ = lib.math.histpoints_w_err(
                        data=cluster["lifetime"],
                        bins=bins,
                        density=False,
                        least_count=1,
                    )
                    popt, pcov = scipy.optimize.curve_fit(
                        lib.math.exp_function, xdata=hx, ydata=hy
                    )
                    perr = np.sqrt(np.diag(pcov))

                    rate = popt[1]
                    rate_err = perr[1]

                    if rate_err > 3 * rate:
                        rate_err = np.inf

                    self.hist_axes[k].plot(
                        bins,
                        lib.math.exp_function(bins, *popt),
                        "--",
                        color="black",
                        label="label: {}\n"
                        "$\lambda$:  ${:.2f} \pm {:.2f}$\n"
                        "lifetime: ${:.2f}$".format(
                            k, rate, rate_err, 1 / rate
                        ),
                    )
                except RuntimeError:  # drop fit if it doesn't converge
                    pass

                histy, *_ = self.hist_axes[k].hist(
                    cluster["lifetime"],
                    bins=bins,
                    color=self.colors[k],
                    density=False,
                )
                self.hist_axes[k].set_xlim(0, max(bins))
                self.hist_axes[k].set_ylim(0, max(histy) * 1.1)
                self.hist_axes[k].legend(loc="upper right")
        else:
            for ax in self.hist_axes:
                ax.plot([])

        for ax in self.hist_axes:
            self.canvas.fig.add_subplot(ax)

    def refreshPlot(self):
        """
        Refreshes plot for TransitionWindow
        """
        self.canvas.fig.clear()
        self.setupDynamicGridAxes()

        try:
            self.setPooledLifetimes()

            params = self.inspector.returnInspectorValues()
            self.inspector.setInspectorConfigs(params)

            self.setClusteredTransitions()
            self.plotTransitionDensity(params)
            self.plotHistograms()

            # Adjust defaults
            self.plotDefaultElementsLeft()
            self.plotDefaultElementsRight()
            self.plotDefaultElements()

            self.canvas.draw()

        except AttributeError:
            pass

    def showEvent(self, QShowEvent):
        """
        No idea why this window writes incorrect correction factors,
        but this hotfix overrides the bug
        """
        # TODO: fix the real culprit somewhere in TransitionDensityWindow
        self.setConfig(
            gvars.key_alphaFactor, CorrectionFactorInspector_.alphaFactor
        )
        self.setConfig(
            gvars.key_deltaFactor, CorrectionFactorInspector_.deltaFactor
        )

    def _debug(self):
        self.refreshPlot()


class DensityWindowInspector(SheetInspector):
    """
    Window for managing slider sheets for windows that use density plots. Use similar template for other sliders.
    See also refreshPlot for usage, because it needs a try/except clause to function properly.
    """

    def __init__(self, parent):
        super().__init__(parent=parent)

        self.getConfig = parent.getConfig
        self.setConfig = parent.setConfig
        self.ui = Ui_DensityWindowInspector()
        self.ui.setupUi(self)

        if isinstance(
            parent, HistogramWindow
        ):  # Avoids an explicit reference in parent class, for easier copy-paste
            self.keys = gvars.keys_hist
            HistogramWindow_.inspector = self
        elif isinstance(parent, TransitionDensityWindow):
            self.keys = gvars.keys_tdp
            TransitionDensityWindow_.inspector = self
        else:
            raise NotImplementedError

        self.setUi()
        self.connectUi(parent)

    def connectUi(self, parent):
        """Connect Ui to parent functions"""
        if hasattr(
            parent, "canvas"
        ):  # Avoid refreshing canvas before it's even instantiated on the parent
            for slider in (
                self.ui.smoothingSlider,
                self.ui.resolutionSlider,
                self.ui.colorSlider,
                self.ui.pointAlphaSlider,
            ):

                # Avoids an explicit reference in parent class,
                # for easier copy-paste
                if isinstance(parent, HistogramWindow):
                    slider.valueChanged.connect(HistogramWindow_.refreshPlot)
                elif isinstance(parent, TransitionDensityWindow):
                    slider.valueChanged.connect(
                        TransitionDensityWindow_.refreshPlot
                    )
                else:
                    raise NotImplementedError

            self.ui.overlayCheckBox.clicked.connect(parent.refreshPlot)

    def setUi(self):
        """
        Setup UI according to last saved preferences.
        """
        bandwidth, resolution, n_colors, overlay_pts, pts_alpha = [
            self.getConfig(key) for key in self.keys
        ]

        self.ui.smoothingSlider.setValue(bandwidth)
        self.ui.resolutionSlider.setValue(resolution)
        self.ui.colorSlider.setValue(n_colors)
        self.ui.overlayCheckBox.setChecked(bool(overlay_pts))
        self.ui.pointAlphaSlider.setValue(pts_alpha)

    def returnInspectorValues(self):
        """
        Returns values from inspector window to be used in parent window.
        """
        bandwidth = self.ui.smoothingSlider.value()
        resolution = self.ui.resolutionSlider.value()
        n_colors = self.ui.colorSlider.value()
        overlay_pts = self.ui.overlayCheckBox.isChecked()
        pts_alpha = self.ui.pointAlphaSlider.value()

        return bandwidth, resolution, n_colors, overlay_pts, pts_alpha


class CorrectionFactorInspector(SheetInspector):
    def __init__(self, parent):
        super().__init__(parent=parent)

        self.getConfig = parent.getConfig

        self.ui = Ui_CorrectionFactorInspector()
        self.ui.setupUi(self)

        self.alphaFactor = self.getConfig(gvars.key_alphaFactor)
        self.deltaFactor = self.getConfig(gvars.key_deltaFactor)

        self.ui.alphaFactorBox.setValue(self.alphaFactor)
        self.ui.deltaFactorBox.setValue(self.deltaFactor)

        self.ui.alphaFactorBox.valueChanged.connect(
            partial(self.setCorrectionFactors, "alpha")
        )
        self.ui.deltaFactorBox.valueChanged.connect(
            partial(self.setCorrectionFactors, "delta")
        )

    def setCorrectionFactors(self, factor):
        """
        Sets the global correction factors
        """
        parent = self.parent
        self.alphaFactor = self.ui.alphaFactorBox.value()
        self.deltaFactor = self.ui.deltaFactorBox.value()

        if factor == "alpha":
            parent.setConfig(gvars.key_alphaFactor, self.alphaFactor)
        elif factor == "delta":
            parent.setConfig(gvars.key_deltaFactor, self.deltaFactor)
        if TraceWindow_.isVisible():
            TraceWindow_.refreshPlot()

        if HistogramWindow_.isVisible():
            HistogramWindow_.refreshPlot()

    def showEvent(self, event):
        self.ui.alphaFactorBox.setValue(self.alphaFactor)
        self.ui.deltaFactorBox.setValue(self.deltaFactor)
        self.ui.alphaFactorBox.repaint()
        self.ui.deltaFactorBox.repaint()


class TraceWindowInspector(SheetInspector):
    """
    Inspector for the advanced sorting sheet.
    """

    def __init__(self, parent):
        super().__init__(parent=parent)

        self.getConfig = parent.getConfig
        self.setConfig = parent.setConfig
        self.ui = Ui_TraceWindowInspector()
        self.ui.setupUi(self)
        self.keys = gvars.keys_trace

        self.spinBoxes = (
            self.ui.spinBoxStoiLo,
            self.ui.spinBoxStoiHi,
            self.ui.spinBoxFretLo,
            self.ui.spinBoxFretHi,
            self.ui.spinBoxMinFrames,
            self.ui.spinBoxConfidence,
            self.ui.spinBoxDynamics,
        )

        TraceWindow_.inspector = self

        self.connectUi(parent)
        self.setUi()

    def setUi(self):
        """Setup UI according to last saved preferences."""
        for spinBox, key in zip(self.spinBoxes, self.keys):
            spinBox.setValue(self.getConfig(key))

    def connectUi(self, parent):
        """Connect Ui to parent functions."""
        self.ui.pushButtonFind.clicked.connect(self.findPushed)

    def findPushed(self):
        """Sorts list by conditions set by spinBoxes and closes."""
        TraceWindow_.sortListByCondition(setup="advanced")
        if HistogramWindow_.isVisible():
            HistogramWindow_.refreshPlot(autofit=True)
        self.close()

    def returnInspectorValues(self):
        """Returns inspector values to parent window"""
        (
            S_med_lo,
            S_med_hi,
            E_med_lo,
            E_med_hi,
            min_n_frames,
            confidence,
            dynamics,
        ) = [spinBox.value() for spinBox in self.spinBoxes]

        bleached_only = self.ui.checkBoxBleach.isChecked()
        return (
            S_med_lo,
            S_med_hi,
            E_med_lo,
            E_med_hi,
            min_n_frames,
            confidence,
            dynamics,
            bleached_only,
        )


class SimulatorWindow(BaseWindow):
    """
    smFRET trace simulator window
    """

    def __init__(self):
        super().__init__()
        self.ui = Ui_SimulatorWindow()
        self.ui.setupUi(self)

        self.setupFigureCanvas(ax_type="plot", use_layoutbox=True)
        self.connectUi()

    def connectUi(self):
        """Connect interface"""
        # Find and connect all checkboxes dynamically

        for c in dir(self.ui):
            if c.startswith("checkBox"):
                getattr(self.ui, c).clicked.connect(self.refreshUi)

        self.ui.pushButtonRefresh.clicked.connect(self.refreshPlot)
        self.ui.examplesComboBox.currentTextChanged.connect(self.refreshPlot)
        self.ui.pushButtonExport.clicked.connect(self.exportTracesToAscii)

    def savePlot(self):
        """
        Saves plot for simulated traces
        """
        self.setSavefigrcParams()
        self.canvas.defaultImageName = "Simulated Traces"
        self.canvas.toolbar.save_figure()
        self.refreshPlot()

    def refreshUi(self):
        """Refreshes UI to e.g. disable some input boxes"""
        for inputBox, checkBox in (
            (self.ui.inputDonorMeanLifetime, self.ui.checkBoxDlifetime),
            (self.ui.inputAcceptorMeanLifetime, self.ui.checkBoxALifetime),
            (
                self.ui.inputTransitionProbabilityHi,
                self.ui.checkBoxTransitionProbability,
            ),
            (self.ui.inputFretStateMeans, self.ui.checkBoxRandomState),
            (self.ui.inputNoiseHi, self.ui.checkBoxNoise),
            (self.ui.inputMismatchHi, self.ui.checkBoxMismatch),
            (self.ui.inputScalerHi, self.ui.checkBoxScaler),
            (self.ui.inputBleedthroughHi, self.ui.checkBoxBleedthrough),
        ):
            inputBox.setDisabled(checkBox.isChecked())

        self.ui.inputMaxRandomStates.setEnabled(
            self.ui.checkBoxRandomState.isChecked()
        )

    def valuesFromGUI(self):
        """
        Fetch values from GUI
        """
        # Number of traces to export
        # Number of examples
        self.n_examples = (
            int(self.ui.examplesComboBox.currentText().split("x")[0]) ** 2
        )

        self.n_traces = int(self.ui.inputNumberOfTraces.value())

        # Trace length
        self.trace_len = int(self.ui.inputTraceLength.value())

        # Scramble probability
        self.scramble_prob = float(self.ui.inputScrambleProbability.value())

        # Aggregation probability
        self.aggregate_prob = float(self.ui.inputAggregateProbability.value())

        # Max aggregate size
        self.max_aggregate_size = int(self.ui.inputMaxAggregateSize.value())

        # FRET state means
        if self.ui.checkBoxRandomState.isChecked():
            self.fret_means = "random"
        else:
            self.fret_means = lib.misc.numstring_to_ls(
                self.ui.inputFretStateMeans.text()
            )

        # Max number of random states
        self.max_random_states = int(self.ui.inputMaxRandomStates.value())

        # Donor mean lifetime
        if self.ui.checkBoxDlifetime.isChecked():
            self.donor_lifetime = None
        else:
            self.donor_lifetime = int(self.ui.inputDonorMeanLifetime.value())

        # Acceptor mean lifetime
        if self.ui.checkBoxALifetime.isChecked():
            self.acceptor_lifetime = None
        else:
            self.acceptor_lifetime = int(
                self.ui.inputAcceptorMeanLifetime.value()
            )

        # Blinking probability
        self.blinking_prob = float(self.ui.inputBlinkingProbability.value())

        # Transition Probability
        if self.ui.checkBoxTransitionProbability.isChecked():
            self.transition_prob = float(
                self.ui.inputTransitionProbabilityLo.value()
            )
        else:
            self.transition_prob = (
                float(self.ui.inputTransitionProbabilityLo.value()),
                float(self.ui.inputTransitionProbabilityHi.value()),
            )

        # Noise
        if self.ui.checkBoxNoise.isChecked():
            self.noise = float(self.ui.inputNoiseLo.value())
        else:
            self.noise = (
                float(self.ui.inputNoiseLo.value()),
                float(self.ui.inputNoiseHi.value()),
            )

        # Acceptor-only mismatch
        if self.ui.checkBoxMismatch.isChecked():
            self.aa_mismatch = float(self.ui.inputMismatchLo.value())
        else:
            self.aa_mismatch = (
                float(self.ui.inputMismatchLo.value()),
                float(self.ui.inputMismatchHi.value()),
            )

        # Donor Bleedthrough
        if self.ui.checkBoxBleedthrough.isChecked():
            self.bleed_through = float(self.ui.inputBleedthroughLo.value())
        else:
            self.bleed_through = (
                float(self.ui.inputBleedthroughLo.value()),
                float(self.ui.inputBleedthroughHi.value()),
            )

        # Scaler
        if self.ui.checkBoxScaler.isChecked():
            self.scaling_factor = float(self.ui.inputScalerLo.value())
        else:
            self.scaling_factor = (
                float(self.ui.inputScalerLo.value()),
                float(self.ui.inputScalerHi.value()),
            )

    def generateTraces(self, n_traces):
        """Generate traces to show in the GUI or export"""
        if n_traces > 50:
            update_every_nth = n_traces // 20
            progressbar = ProgressBar(
                parent=self, loop_len=n_traces / update_every_nth
            )
        else:
            update_every_nth = None
            progressbar = None

        self.traces = lib.math.generate_traces(
            n_traces=n_traces,
            aa_mismatch=self.aa_mismatch,
            state_means=self.fret_means,
            random_k_states_max=self.max_random_states,
            max_aggregate_size=self.max_aggregate_size,
            aggregation_prob=self.aggregate_prob,
            scramble_prob=self.scramble_prob,
            trace_length=self.trace_len,
            trans_prob=self.transition_prob,
            blink_prob=self.blinking_prob,
            bleed_through=self.bleed_through,
            noise=self.noise,
            D_lifetime=self.donor_lifetime,
            A_lifetime=self.acceptor_lifetime,
            au_scaling_factor=self.scaling_factor,
            discard_unbleached=False,
            null_fret_value=-1,
            min_state_diff=0.1,
            acceptable_noise=0.25,
            progressbar_callback=progressbar,
            callback_every=update_every_nth,
        )

        if progressbar is not None:
            progressbar.close()

    def refreshPlot(self):
        """Refreshes preview plots"""
        self.canvas.flush_events()
        self.canvas.fig.clear()

        self.valuesFromGUI()

        # generate at least enough traces to show required number of examples
        if self.n_traces < self.n_examples:
            self.n_traces = self.n_examples

        self.generateTraces(self.n_examples)

        n_subplots = self.n_examples
        nrows = int(self.n_examples ** (1 / 2))
        ncols = nrows
        outer_grid = matplotlib.gridspec.GridSpec(
            nrows, ncols, wspace=0.1, hspace=0.1
        )  # 2x2 grid

        for i in range(n_subplots):
            trace = self.traces[self.traces["name"] == i]
            inner_subplot = matplotlib.gridspec.GridSpecFromSubplotSpec(
                nrows=5,
                ncols=1,
                subplot_spec=outer_grid[i],
                wspace=0,
                hspace=0,
                height_ratios=[3, 3, 3, 3, 1],
            )
            axes = [
                plt.Subplot(self.canvas.fig, inner_subplot[n]) for n in range(5)
            ]
            ax_g_r, ax_red, ax_frt, ax_sto, ax_lbl = axes
            bleach = trace["_bleaches_at"].values[0]
            tmax = trace["frame"].max()
            fret_states = np.unique(trace["E_true"])
            fret_states = fret_states[fret_states != -1]

            ax_g_r.plot(trace["DD"], color="seagreen")
            ax_g_r.plot(trace["DA"], color="salmon")
            ax_red.plot(trace["AA"], color="red")
            ax_frt.plot(trace["E"], color="orange")
            ax_frt.plot(trace["E_true"], color="black", ls="-", alpha=0.3)

            for state in fret_states:
                ax_frt.plot([0, bleach], [state, state], color="red", alpha=0.2)

            ax_sto.plot(trace["S"], color="purple")

            lib.plotting.plot_simulation_category(
                y=trace["label"],
                ax=ax_lbl,
                alpha=0.4,
                fontsize=max(10, 36 // self.n_examples),
            )

            for ax in ax_frt, ax_sto:
                ax.set_ylim(-0.15, 1.15)

            for ax, s in zip((ax_g_r, ax_red), (trace["DD"], trace["AA"])):
                ax.set_ylim(s.max() * -0.15)
                ax.plot([0] * len(s), color="black", ls="--", alpha=0.5)

            for ax in axes:
                for spine in ax.spines.values():
                    spine.set_edgecolor("darkgrey")

                if bleach is not None:
                    ax.axvspan(bleach, tmax, color="black", alpha=0.1)

                ax.set_xticks(())
                ax.set_yticks(())
                ax.set_xlim(0, tmax)
                self.canvas.fig.add_subplot(ax)

        self.canvas.draw()

    # TODO: consolidate this with the general trace exporter to cut down duplicate?
    def exportTracesToAscii(self):
        """
        Opens a folder dialog to save traces to ASCII .txt files
        """
        self.generateTraces(n_traces=int(self.ui.inputNumberOfTraces.value()))
        df = self.traces

        diag = ExportDialog(init_dir="~/Desktop/", accept_label="Export")

        outdir = diag.selectedFiles()[0] if diag.exec() else None
        df.index = np.arange(0, len(df), 1) // int(
            self.ui.inputTraceLength.value()
        )

        if outdir is not None:
            update_every_nth = self.n_traces // 20
            progressbar = ProgressBar(
                parent=self, loop_len=self.n_traces / update_every_nth
            )

            for n, (idx, trace) in enumerate(df.groupby(df.index)):
                bg = np.zeros(len(trace))
                path = os.path.join(
                    outdir,
                    "trace_{}_{}.txt".format(idx, time.strftime("%Y%m%d_%H%M")),
                )

                df = pd.DataFrame(
                    {
                        "D-Dexc-bg": bg,
                        "A-Dexc-bg": bg,
                        "A-Aexc-bg": bg,
                        "D-Dexc-rw": trace["DD"],
                        "A-Dexc-rw": trace["DA"],
                        "A-Aexc-rw": trace["AA"],
                        "S": trace["S"],
                        "E": trace["E"],
                    }
                ).round(4)

                date_txt = "Date: {}".format(time.strftime("%Y-%m-%d, %H:%M"))
                vid_txt = "Video filename: {}".format(None)
                id_txt = "FRET pair #{}".format(idx)
                bl_txt = "Bleaches at {}".format(
                    trace["_bleaches_at"].values[0]
                )

                with open(path, "w") as f:
                    exp_txt = "Simulated trace exported by DeepFRET"
                    f.write(
                        "{0}\n"
                        "{1}\n"
                        "{2}\n"
                        "{3}\n"
                        "{4}\n\n"
                        "{5}".format(
                            exp_txt,
                            date_txt,
                            vid_txt,
                            id_txt,
                            bl_txt,
                            df.to_csv(index=False, sep="\t"),
                        )
                    )

                if n % update_every_nth == 0:
                    progressbar.increment()


class AppContext(ApplicationContext):
    """
    Entry point for running the application. Only loads resources and holds
    the event loop.
    """

    def __init__(self):
        super().__init__()

        self.keras_two_channel_model = None
        self.keras_three_channel_model = None
        self.config = None
        self.app_version = None
        self.load_resources()
        self.assign()

    def load_resources(self):
        """
        Loads initial resources from disk to application
        """
        # model_experimental is better but undocumented
        self.keras_two_channel_model = load_model(
            self.get_resource("FRET_2C_experimental.h5")
        )  # type: Model
        self.keras_three_channel_model = load_model(
            self.get_resource("FRET_3C_experimental.h5")
        )  # type: Model
        self.config = ConfigObj(self.get_resource("config.ini"))

    def assign(self):
        """
        Assigns resources and functions to the right windows
        """
        PreferencesWindow.config = self.config
        AboutWindow.app_version = self.config["appVersion"]
        TraceWindow.keras_two_channel_model = self.keras_two_channel_model
        TraceWindow.keras_three_channel_model = self.keras_three_channel_model

        # Assigns processEvents to fix short-term lockups due to progress.
        # Add more windows if needed. Use sparingly!
        for window in (
            MainWindow,
            TraceWindow,
            HistogramWindow,
            TransitionDensityWindow,
            SimulatorWindow,
        ):
            window.processEvents = self.app.processEvents

    def run(self):
        """
        Returns main loop exit code to be put into sys.exit()
        """
        return self.app.exec_()


if __name__ == "__main__":
    # Fixes https://github.com/mherrmann/fbs/issues/87
    multiprocessing.freeze_support()

    # Load app
    ctxt = AppContext()
    ctxt.load_resources()

    # Windows
    MainWindow_ = MainWindow()
    TraceWindow_ = TraceWindow()
    HistogramWindow_ = HistogramWindow()
    TransitionDensityWindow_ = TransitionDensityWindow()
    SimulatorWindow_ = SimulatorWindow()

    # Inspector sheets
    HistogramInspector_ = DensityWindowInspector(HistogramWindow_)
    TransitionDensityInspector_ = DensityWindowInspector(
        TransitionDensityWindow_
    )
    CorrectionFactorInspector_ = CorrectionFactorInspector(TraceWindow_)
    TraceWindowInspector_ = TraceWindowInspector(TraceWindow_)

    exit_code = ctxt.run()
    sys.exit(exit_code)<|MERGE_RESOLUTION|>--- conflicted
+++ resolved
@@ -113,17 +113,10 @@
             self.ui.radioButton_hmm_fitDD,
         )
 
-<<<<<<< HEAD
-=======
-        mismatch_error = (
-            "Make sure widgets have the correct number of keys in gvars"
-        )
->>>>>>> 120ce2f0
         if len(self.globalCheckBoxes) != len(gvars.keys_globalCheckBoxes):
             mismatch_error = (
                 "Make sure widgets have the correct number of keys in gvars"
             )
-
             raise ValueError(mismatch_error)
 
         self.connectUi()
@@ -172,15 +165,9 @@
             gvars.keys_globalCheckBoxes, self.globalCheckBoxes
         ):
             checkBox.clicked.connect(self.writeUiToConfig)
-
-<<<<<<< HEAD
+            
         # TODO: add that changing the hmmLocal checkbox should change the parameters for all traces
         #  both existing and new traces
-=======
-        # Imaging type radio buttons
-        for radioButton in self.imgModeRadioButtons:
-            radioButton.clicked.connect(self.writeUiToConfig)
->>>>>>> 120ce2f0
 
         # HMM type radio buttons
         for radioButton in self.hmmRadioButtons:
@@ -1990,19 +1977,12 @@
         ]
         if not traces:
             warnings.warn("No traces were selected!", UserWarning)
-<<<<<<< HEAD
-
-        DD, DA, AA, E, lengths = [], [], [], [], []
-=======
-            pass
         print(
             "Fitting HMM with {} setting".format(
                 self.getConfig(gvars.key_hmmMode)
             )
         )
-
         lDD, lDA, lAA, lE, llengths = [], [], [], [], []
->>>>>>> 120ce2f0
         for trace in traces:
             _, I_DD, I_DA, I_AA = lib.math.correct_DA(trace.get_intensities())
             lDD.append(I_DD[: trace.first_bleach])
