import multiprocessing

multiprocessing.freeze_support()

from global_variables import GlobalVariables as gvars
import matplotlib

from lib.math import estimate_bw

matplotlib.use("qt5agg")
import matplotlib.pyplot as plt
import numpy as np
from matplotlib.ticker import MaxNLocator
from matplotlib.collections import PatchCollection
from matplotlib.patches import Patch
import sklearn.neighbors
import lib.misc
from matplotlib.colors import Normalize
import lib.math
import scipy.stats


def empty_imshow(img_ax):
    """
    Draws an empty canvas on a given image ax.
    """
    empty_arr = np.ndarray(shape=(200, 200))
    img_ax.set_facecolor(gvars.color_hud_black)
    img_ax.imshow(empty_arr, alpha=0)
    img_ax.fill_between(
        [0, 200],
        [200, 200],
        color=None,
        hatch="/",
        edgecolor=gvars.color_hud_white,
        alpha=0,
    )
    img_ax.set_xlim(0, 200)
    img_ax.set_ylim(0, 200)
    img_ax.tick_params(
        axis="both",
        which="both",
        bottom=False,
        top=False,
        labelbottom=False,
        right=False,
        left=False,
        labelleft=False,
    )
    return img_ax


def major_formatter_in_label(ax, axis, axis_label, major_formatter):
    """
    Places an exponent formatter (like 10e3) in the axis label.
    """
    if axis == "x":
        axis = ax.xaxis
    if axis == "y":
        axis = ax.yaxis

    axis.set_major_formatter(major_formatter)
    axis.offsetText.set_visible(False)
    exponent = axis.get_offset_text().get_text()

    axis.set_label_text(axis_label + " (" + exponent + ")")


def set_axis_exp_ylabel(ax, label, values):
    """
    Formats axis y-label to hold the exponent for space saving
    """
    m = np.max(values)
    e = np.floor(np.log10(np.abs(m)))

    ax.ticklabel_format(style="sci", scilimits=(0, 0), axis="both")
    ax.yaxis.get_offset_text().set_visible(False)
    ax.yaxis.major.formatter._useMathText = True
    ax.yaxis.set_major_locator(MaxNLocator(nbins=3, integer=False))
    ax.set_ylabel("{} ($10^{:.0f}$)".format(label, e))


def plot_rois(
    spots,
    img_ax,
    color,
    radius=gvars.roi_draw_radius,
    linewidths=gvars.roi_draw_linewidth,
):
    """
    Draws ROI overlays on a given image ax.
    """
    patches = []

    for spot in spots:
        y, x = spot
        c = plt.Circle((x, y), radius)
        patches.append(c)
    img_ax.add_collection(
        PatchCollection(
            patches, facecolors="None", edgecolors=color, linewidths=linewidths
        )
    )


def plot_roi_coloc(
    spots_coloc,
    img_ax,
    color1,
    color2,
    radius=gvars.roi_draw_radius,
    linewidths=gvars.roi_draw_linewidth,
):
    """
    Draws ROI overlays from colocalized spots on a given image ax.
    """

    patches1 = []
    patches2 = []

    for row in spots_coloc.itertuples():
        n, y1, x1, y2, x2 = row

        c1 = plt.Circle((x1, y1), color=color1, radius=radius)
        c2 = plt.Circle((x2, y2), color=color2, radius=radius)

        patches1.append(c1)
        patches2.append(c2)

        img_ax.annotate(
            n, (x1, y1), color="white", va="center", ha="center", fontsize=8
        )

    for patches, colors in zip((patches1, patches2), (color1, color2)):
        img_ax.add_collection(
            PatchCollection(
                patches,
                facecolors="None",
                edgecolors=colors,
                linewidths=linewidths,
            )
        )


def point_density(xdata, ydata, kernel="gaussian", bandwidth=0.1):
    """
    This function only evaluates density in the exact points. See contour_2d
    function for continuous KDE.

    Example
    -------
    c = point_density(xdata = xdata, ydata = ydata, kernel = "linear",
    bandwidth = 0.1)
    plt.scatter(xdata, ydata, c = c, cmap = "magma")
    """

    if kernel == "epa":
        kernel = "epanechnikov"

    if bandwidth == "auto":
        bandwidth = estimate_bw(n=len(xdata) + len(ydata), d=2, factor=0.25)

    positions = np.vstack([xdata.ravel(), ydata.ravel()])
    kernel_sk = sklearn.neighbors.KernelDensity(
        kernel=kernel, bandwidth=bandwidth
    ).fit(list(zip(*positions)))
    return np.exp(kernel_sk.score_samples(list(zip(*positions))))


def plot_shaded_category(y, ax, alpha, colors=None):
    """
    Plots a color for every class segment in a timeseries

    Parameters
    ----------
    y:
        One-hot coded or categorical labels
    ax:
        Ax for plotting
    alpha:
        Alpha of shading
    colors:
        Colors to cycle through
    """
    if colors is None:
        colors = ("darkgrey", "red", "green", "orange", "royalblue", "purple")

    y_ = y.argmax(axis=1) if len(y.shape) != 1 else y
    if len(colors) < len(set(y_)):
        raise ValueError("Must have at least a color for each class")

    adjs, lns = lib.misc.count_adjacent_values(y_)
    position = range(len(y_))
    for idx, ln in zip(adjs, lns):
        label = y_[idx]
        ax.axvspan(
            xmin=position[idx],
            xmax=position[idx] + ln,
            alpha=alpha,
            facecolor=colors[label],
        )


def plot_simulation_category(y, ax, alpha=0.2, fontsize=6):
    """
    Plots a color for every class segment in a timeseries

    Parameters
    ----------
    y_:
        One-hot coded or categorical labels
    ax:
        Ax for plotting
    colors:
        Colors to cycle through
    """
    cls = {
        0: "bleached",
        1: "aggregate",
        2: "noisy",
        3: "scramble",
        4: "1-state",
        5: "2-state",
        6: "3-state",
        7: "4-state",
        8: "5-state",
    }

    colors = {
        0: "darkgrey",
        1: "red",
        2: "blue",
        3: "purple",
        4: "orange",
        5: "lightgreen",
        6: "green",
        7: "mediumseagreen",
        8: "darkolivegreen",
    }

    y_ = y.argmax(axis=1) if len(y.shape) != 1 else y
    y_ = y_.astype(int)  # type conversion to avoid float type labels
    if len(colors) < len(set(y_)):
        raise ValueError("Must have at least a color for each class")

    adjs, lns = lib.misc.count_adjacent_values(y_)
    position = range(len(y_))
    for idx, ln in zip(adjs, lns):
        label = y_[idx]
        ax.axvspan(
            xmin=position[idx],
            xmax=position[idx] + ln,
            alpha=alpha,
            facecolor=colors[label],
        )
    ax.plot([], label=cls[y_[0]], color=colors[y_[0]])
    ax.legend(loc="lower right", prop={"size": fontsize})


def plot_predictions(yi_pred, fig, ax):
    """
    Plots Keras predictions as probabilities with shaded argmax overlays
    """
    names = (
        "bleached",
        "aggregated",
        "noisy",
        "scrambled",
        "1-state",
        "2-state",
        "3-state",
        "4-state",
        "5-state",
    )

    clrs = (
        "darkgrey",
        "red",
        "royalblue",
        "mediumvioletred",
        "orange",
        "lightgreen",
        "springgreen",
        "limegreen",
        "green",
    )
    probability, confidence = lib.math.seq_probabilities(
        yi_pred, skip_threshold=0.5
    )
    plot_shaded_category(y=yi_pred, ax=ax, colors=clrs, alpha=0.1)

    # Upper right individual %
    patches = []
    for i in range(yi_pred.shape[-1]):
        p = probability[i] * 100
        label = "{:.0f}% {}".format(p, names[i])
        # Align with monospace if single digit prob
        if p < 10:
            label = " " + label
        ax.plot(yi_pred[:, i], color=clrs[i])
        patch = Patch(color=clrs[i], label=label)
        patches.append(patch)

    fig.legend(
        handles=patches, loc="center right", prop={"family": "monospace"}
    )

    # Upper left confidence %
    ax.annotate(
        s="confidence: {:.1f} %".format(confidence * 100),
        xy=(0, 1),
        xytext=(8, -8),
        va="top",
        xycoords="axes fraction",
        textcoords="offset points",
        bbox=dict(
            boxstyle="round",
            alpha=0.25,
            facecolor="white",
            edgecolor="lightgrey",
        ),
    )
    ax.set_ylabel("$p_i$")


def get_colors(cmap, n_colors):
    """Extracts n colors from a colormap"""
    norm = Normalize(vmin=0, vmax=n_colors)
    return [plt.get_cmap(cmap)(norm(i)) for i in range(n_colors)]


def plot_gaussian(mean, sigma, ax, x, weight=1, color=None):
    """
    Plots a single gaussian and returns the provided ax, along with computed
    y values
    """
    y = weight * scipy.stats.norm.pdf(x, mean, sigma)
    ax.plot(x, y, color=color)
<<<<<<< HEAD
    return ax, y


def plot_gaussian_mixture_to_ax(
    mixture_params,
    ax: plt.Axes,
    xpts=None,
    color_means=None,
    color_joint=None,
    plot_sum=True,
    plot_means=True,
):
    sum_ = []
    if xpts is None:
        xpts = np.linspace(0, 1, 2000)
    for i, gauss_params in enumerate(mixture_params):
        m, s, w = gauss_params
        ax.plot(xpts, w * scipy.stats.norm.pdf(xpts, m, s))
        sum_.append(np.array(w * scipy.stats.norm.pdf(xpts, m, s)))
        if plot_means:
            ax.axvline(
                m,
                ls="--",
                lw=0.5,
                c="xkcd:dark pink" if color_means is None else color_means,
                # label=rf'{m:.2f}',
                # label=rf'$\mu_{i} = {m:.2f}$',
            )
    if plot_sum:
        joint = np.sum(sum_, axis=0)
        ax.plot(
            xpts,
            joint,
            color="grey" if color_joint is None else color_joint,
            alpha=1,
            zorder=10,
            ls="--",
        )

    pass
=======
    return ax, y
>>>>>>> 12f47766
<|MERGE_RESOLUTION|>--- conflicted
+++ resolved
@@ -336,9 +336,7 @@
     """
     y = weight * scipy.stats.norm.pdf(x, mean, sigma)
     ax.plot(x, y, color=color)
-<<<<<<< HEAD
     return ax, y
-
 
 def plot_gaussian_mixture_to_ax(
     mixture_params,
@@ -376,7 +374,4 @@
             ls="--",
         )
 
-    pass
-=======
-    return ax, y
->>>>>>> 12f47766
+    pass